--- conflicted
+++ resolved
@@ -18,12 +18,14 @@
     LANGUAGES CXX
 )
 
-# Options
-# - Control strict interface warnings for consumers
+# Control strict interface warnings for consumers
 option(FORK_UNION_STRICT "Propagate strict warnings (including -Werror) to consumers" OFF)
 
-# - Control NUMA enablement: AUTO, ON, OFF
-set(FORK_UNION_ENABLE_NUMA "AUTO" CACHE STRING "NUMA support mode: AUTO, ON, or OFF")
+# Control NUMA enablement: AUTO, ON, OFF
+set(FORK_UNION_ENABLE_NUMA
+    "AUTO"
+    CACHE STRING "NUMA support mode: AUTO, ON, or OFF"
+)
 set_property(CACHE FORK_UNION_ENABLE_NUMA PROPERTY STRINGS "AUTO;ON;OFF")
 
 # Enforce C++17 as the minimum standard for the project.
@@ -136,13 +138,10 @@
     PRIVATE # Stack protection and buffer overflow detection
             $<$<CXX_COMPILER_ID:GNU,Clang>:-fstack-protector-strong
             -D_FORTIFY_SOURCE=2>
-<<<<<<< HEAD
             # Control flow integrity and stack clash protection
             $<$<AND:$<CXX_COMPILER_ID:GNU>,$<BOOL:${HAS_CFP}>>:-fcf-protection=full>
             $<$<CXX_COMPILER_ID:GNU>:-fstack-clash-protection>
             $<$<AND:$<CXX_COMPILER_ID:Clang>,$<BOOL:${HAS_CFP}>>:-fcf-protection=full>
-=======
->>>>>>> f914e4bb
             # MSVC security features
             $<$<CXX_COMPILER_ID:MSVC>:/GS
             /guard:cf>
@@ -151,12 +150,9 @@
     fork_union_static
     PRIVATE $<$<CXX_COMPILER_ID:GNU,Clang>:-fstack-protector-strong
             -D_FORTIFY_SOURCE=2>
-<<<<<<< HEAD
             $<$<AND:$<CXX_COMPILER_ID:GNU>,$<BOOL:${HAS_CFP}>>:-fcf-protection=full>
             $<$<CXX_COMPILER_ID:GNU>:-fstack-clash-protection>
             $<$<AND:$<CXX_COMPILER_ID:Clang>,$<BOOL:${HAS_CFP}>>:-fcf-protection=full>
-=======
->>>>>>> f914e4bb
             $<$<CXX_COMPILER_ID:MSVC>:/GS
             /guard:cf>
 )
