[package]
name = "fork_union"
<<<<<<< HEAD
description = "Minimalistic scoped thread-pool designed for SIMT-style 'Fork-Join' parallelism"
version = "0.1.1"
=======
version = "0.2.1"
>>>>>>> 5329a8db
edition = "2021"
authors = ["Ash Vardanian"]
license = "Apache-2.0"
repository = "https://github.com/ashvardanian/fork_union"

[lib]
path = "fork_union.rs"<|MERGE_RESOLUTION|>--- conflicted
+++ resolved
@@ -1,11 +1,7 @@
 [package]
 name = "fork_union"
-<<<<<<< HEAD
 description = "Minimalistic scoped thread-pool designed for SIMT-style 'Fork-Join' parallelism"
-version = "0.1.1"
-=======
 version = "0.2.1"
->>>>>>> 5329a8db
 edition = "2021"
 authors = ["Ash Vardanian"]
 license = "Apache-2.0"
