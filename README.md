--- conflicted
+++ resolved
@@ -13,13 +13,8 @@
 [![`fork_union` banner](https://github.com/ashvardanian/ashvardanian/blob/master/repositories/fork_union.jpg?raw=true)](https://github.com/ashvardanian/fork_union)
 
 This is where __`fork_union`__ comes in.
-<<<<<<< HEAD
-It's a C++ 17 library with C 99 and Rust bindings ([previously Rust implementation was standalone](#reimplementing-in-rust)).
-It supports pinning threads to specific NUMA nodes or individual CPU cores, making it much easier to ensure data locality and halving the latency of individual loads in Big Data applications.
-=======
-It's a C++ 17 library with C 99 and Rust bindings ([previously Rust implementation was standalone](#why-not-reimplement-it-in-rust)).
+It's a C++ 17 library with C 99 and Rust bindings ([previously Rust implementation was standalone in v1](#why-not-reimplement-it-in-rust)).
 It supports pinning threads to specific [NUMA](https://en.wikipedia.org/wiki/Non-uniform_memory_access) nodes or individual CPU cores, making it much easier to ensure data locality and halving the latency of individual loads in Big Data applications.
->>>>>>> c1939907
 
 ## Basic Usage
 
@@ -127,11 +122,7 @@
 FetchContent_Declare(
     fork_union
     GIT_REPOSITORY https://github.com/ashvardanian/fork_union
-<<<<<<< HEAD
-    GIT_TAG v2.2.5
-=======
     GIT_TAG v2.2.9
->>>>>>> c1939907
 )
 FetchContent_MakeAvailable(fork_union)
 target_link_libraries(your_target PRIVATE fork_union::fork_union)
@@ -426,22 +417,26 @@
 | `threads_to_sync`  | Threads not joined this fork | Tells main thread when workers finish |
 | `dynamic_progress` | Progress within this fork    | Tells workers which jobs to take      |
 
-__Why don't we need atomics for "total_threads"?__
+### Why don't we need atomics for "total_threads"?
+
 The only way to change the number of threads is to `terminate` the entire thread-pool and then `try_spawn` it again.
 Either of those operations can only be called from one thread at a time and never coincide with any running tasks.
 That's ensured by the `stop`.
 
-__Why don't we need atomics for a "job pointer"?__
+### Why don't we need atomics for a "job pointer"?
+
 A new task can only be submitted from one thread that updates the number of parts for each new fork.
 During that update, the workers are asleep, spinning on old values of `fork_generation` and `stop`.
 They only wake up and access the new value once `fork_generation` increments, ensuring safety.
 
-__How do we deal with overflows and `SIZE_MAX`-sized tasks?__
+### How do we deal with overflows and `SIZE_MAX`-sized tasks?
+
 The library entirely avoids saturating multiplication and only uses one saturating addition in "release" builds.
 To test the consistency of arithmetic, the C++ template class can be instantiated with a custom `index_t`, such as `std::uint8_t` or `std::uint16_t`.
 In the former case, no more than 255 threads can operate, and no more than 255 tasks can be addressed, allowing us to easily test every weird corner case of [0:255] threads competing for [0:255] tasks.
 
-__Why not reimplement it in Rust?__
+### Why not reimplement it in Rust?
+
 The original Rust implementation was a standalone library, but in essence, Rust doesn't feel designed for parallelism, concurrency, and expert Systems Engineering.
 It enforces stringent safety rules, which is excellent for building trustworthy software, but realistically, it makes lock-free concurrent programming with minimal memory allocations too complicated.
 Now, the Rust library is a wrapper over the C binding of the C++ core implementation.
