--- conflicted
+++ resolved
@@ -61,7 +61,7 @@
 
 #define FORK_UNION_VERSION_MAJOR 1
 #define FORK_UNION_VERSION_MINOR 0
-#define FORK_UNION_VERSION_PATCH 2
+#define FORK_UNION_VERSION_PATCH 4
 
 #if !defined(FU_ALLOW_UNSAFE)
 #define FU_ALLOW_UNSAFE 0
@@ -79,17 +79,11 @@
 #include <exception> // `std::exception_ptr`
 #endif
 
-<<<<<<< HEAD
 #if FU_ENABLE_NUMA
 #include <numa.h>    // `numa_available`, `numa_node_of_cpu`, `numa_alloc_onnode`
 #include <pthread.h> // `pthread_getaffinity_np`
 #include <unistd.h>  // `gettid`
 #endif
-=======
-#define FORK_UNION_VERSION_MAJOR 1
-#define FORK_UNION_VERSION_MINOR 0
-#define FORK_UNION_VERSION_PATCH 4
->>>>>>> 1bdb2e00
 
 /**
  *  On C++17 and later we can detect misuse of lambdas that are not properly annotated.
@@ -311,6 +305,44 @@
 #endif // _FU_DETECT_CPP_20
 
 using spin_mutex_t = spin_mutex<>;
+
+template <typename index_type_ = std::size_t>
+struct indexed_range {
+    using index_t = index_type_;
+
+    index_t first {0};
+    index_t count {0};
+};
+
+using indexed_range_t = indexed_range<>;
+
+/**
+ *  @brief Splits a range of tasks into fair-sized chunks for each thread.
+ *  @see https://lemire.me/blog/2025/05/22/dividing-an-array-into-fair-sized-chunks/
+ *
+ *  The first `(tasks % threads)` chunks have size `ceil(tasks / threads)`.
+ *  The remaining `tasks - (tasks % threads)` chunks have size `floor(tasks / threads)`
+ */
+template <typename index_type_ = std::size_t>
+struct indexed_split {
+    using index_t = index_type_;
+    using range_t = indexed_range<index_t>;
+
+    index_t quotient {0};
+    index_t remainder {0};
+
+    indexed_split() = default;
+    indexed_split(index_t const tasks_count, index_t const threads_count) noexcept
+        : quotient(tasks_count / threads_count), remainder(tasks_count % threads_count) {}
+
+    range_t operator[](index_t const i) const noexcept {
+        index_t const begin = quotient * i + (i < remainder ? i : remainder);
+        index_t const count = quotient + (i < remainder ? 1 : 0);
+        return {begin, count};
+    }
+};
+
+using indexed_split_t = indexed_split<>;
 
 #pragma endregion - Helpers and Constants
 
@@ -945,7 +977,6 @@
 
 #endif
 
-<<<<<<< HEAD
 #if defined(__riscv)
 struct riscv_yield_t {
     inline void operator()() const noexcept { __asm__ __volatile__("pause"); }
@@ -967,29 +998,6 @@
     numa_pin_to_core_k = 0,
     numa_pin_to_node_k,
 };
-=======
-    assert(n <= static_cast<std::size_t>(std::numeric_limits<index_t>::max()) && "Will overflow");
-    index_t const prongs_count = static_cast<index_t>(n);
-    if (prongs_count == 0) return;
-
-    // No need to slice the workload if we only have one thread
-    thread_index_t const threads_count = pool.threads();
-    if (threads_count == 1 || prongs_count == 1) return function(prong_t {0, 0}, prongs_count);
-
-    // The first (N % M) chunks have size ceil(N/M)
-    // The remaining N - (N % M) chunks have size floor(N/M)
-    //     where N = prongs_count, M = threads_count
-    // See https://lemire.me/blog/2025/05/22/dividing-an-array-into-fair-sized-chunks/
-    index_t const quotient = prongs_count / threads_count;
-    index_t const remainder = prongs_count % threads_count;
-
-    pool.broadcast([quotient, remainder, function](thread_index_t const thread_index) noexcept {
-        index_t const begin = quotient * thread_index + (thread_index < remainder ? thread_index : remainder);
-        index_t const count = quotient + (thread_index < remainder ?  1 : 0);
-        function(prong_t {thread_index, begin}, count);
-    });
-}
->>>>>>> 1bdb2e00
 
 /**
  *  @brief Describes a NUMA node, containing its ID, memory size, and core IDs.
