/**
 *  @brief  Low-latency OpenMP-style NUMA-aware cross-platform fine-grained parallelism library.
 *  @file   fork_union.hpp
 *  @author Ash Vardanian
 *  @date   May 2, 2025
 *
 *  Fork Union provides a minimalistic cross-platform thread-pool implementation and Parallel Algorithms,
 *  avoiding dynamic memory allocations, exceptions, system calls, and heavy Compare-And-Swap instructions.
 *  The library leverages the "weak memory model" to allow Arm and IBM Power CPUs to aggressively optimize
 *  execution at runtime. It also aggressively tests against overflows on smaller index types, and is safe
 *  to use even with the maximal `std::size_t` values. It's compatible with C++11 and later.
 *
 *  @code{.cpp}
 *  #include <cstdio> // `std::printf`
 *  #include <cstdlib> // `EXIT_FAILURE`, `EXIT_SUCCESS`
 *  #include <fork_union.hpp> // `fu::basic_pool_t`
 *
 *  using fu = ashvardanian::fork_union;
 *  int main(int argc, char *argv[]) {
 *
 *      fu::basic_pool_t pool;
 *      if (!pool.try_spawn(std::thread::hardware_concurrency()))
 *          return EXIT_FAILURE;
 *
 *      pool.for_n(argc, [=](auto prong) noexcept {
 *          auto [task_index, thread_index, colocation_index] = prong;
 *          std::printf(
 *              "Printing argument # %zu (of %zu) from thread # %zu at colocation # %zu: %s\n",
 *              task_index, argc, thread_index, colocation_index, argv[task_index]);
 *      });
 *      return EXIT_SUCCESS;
 *  }
 *  @endcode
 *
 *  The next layer of logic is for basic index-addressable tasks. It includes basic parallel loops:
 *
 *  - `for_n` - for iterating over a range of similar duration tasks, addressable by an index.
 *  - `for_n_dynamic` - for unevenly distributed tasks, where each task may take a different time.
 *  - `for_slices` - for iterating over a range of similar duration tasks, addressable by a slice.
 *
<<<<<<< HEAD
 *  Aside from loops, "map-reduce" and "sorting" algorithms are also provided, but they go far beyond
 *  the capabilities of Parallel STL, to allow users to pass SIMD-capable lambdas, and implement not
 *  only one level of slicing for parallel operations, but also tree-like aggregations:
 *
 *  - `transform_filter_n[_dynamic]` -
 *  - `transform_filter_reduce_n[_dynamic]` -
 *  - TODO: `argsort_n[_dynamic]` -
 *  - TODO: `sort_n[_dynamic]` -
 *  - TODO: `transform_filter_scan_n[_dynamic]`
 *
 *  STL Ranges-like Parallel Algorithms for many iterator types are also provided.
 *
 *  @see `for_each`: https://en.cppreference.com/w/cpp/algorithm/for_each.html
 *  @see `for_each_n`: https://en.cppreference.com/w/cpp/algorithm/for_each_n.html
 *  @see `transform`: https://en.cppreference.com/w/cpp/algorithm/transform.html
 *  @see `reduce`: https://en.cppreference.com/w/cpp/algorithm/reduce.html
 *  @see `sort`: https://en.cppreference.com/w/cpp/algorithm/sort.html
=======
 *  ------------------------------------------------------------------------------------------------
 *
 *  On Linux, when NUMA and PThreads are available, the library can also leverage @b NUMA-aware
 *  memory allocations and pin threads to specific physical cores to increase memory locality.
 *  It should reduce memory access latency by around 35% on average, compared to remote accesses.
 *  @sa `numa_topology_t`, `linux_colocated_pool_t`, `linux_distributed_pool_t`.
 *
 *  On heterogeneous chips, cores with a different @b "Quality-of-Service" (QoS) may be combined.
 *  A typical example is laptop/desktop chips, having 1 NUMA node, but 3 tiers of CPU cores:
 *  performance, efficiency, and power-saving cores. Each group will have vastly different speed,
 *  so considering them equal in tasks scheduling is a bad idea... and separating them automatically
 *  isn't feasible either. It's up to the user to isolate those groups into individual pools.
 *  @sa `qos_level_t`
 *
 *  On x86, Arm, and RISC-V architectures, depending on the CPU features available, the library also
 *  exposes cheaper @b "busy-waiting" mechanisms, such as `tpause`, `wfet`, & `yield` instructions.
 *  @sa `arm64_yield_t`, `arm64_wfet_t`, `x86_yield_t`, `x86_tpause_t`, `risc5_yield_t`.
 *
 *  Minimum version of C++ 14 is needed to allow an `auto` placeholder type for return values.
 *  This significantly reduces code bloat needed to infer the return type of lambdas.
 *  @see https://en.cppreference.com/w/cpp/language/auto.html
>>>>>>> b5189460
 */
#pragma once
#include <memory>  // `std::allocator`
#include <thread>  // `std::thread`
#include <atomic>  // `std::atomic`
#include <cstddef> // `std::max_align_t`
#include <cassert> // `assert`
#include <cstring> // `std::strlen`
#include <cstdio>  // `std::snprintf`
#include <cstdlib> // `std::strtoull`
#include <utility> // `std::exchange`, `std::addressof`
#include <new>     // `std::hardware_destructive_interference_size`
#include <array>   // `std::array`

#define FORK_UNION_VERSION_MAJOR 2
#define FORK_UNION_VERSION_MINOR 2
#define FORK_UNION_VERSION_PATCH 0

#if !defined(FU_ALLOW_UNSAFE)
#define FU_ALLOW_UNSAFE 0
#endif

#if !defined(FU_ENABLE_NUMA)
#if defined(__linux__) && defined(__GLIBC__) && __GLIBC_PREREQ(2, 30)
#define FU_ENABLE_NUMA 1
#else
#define FU_ENABLE_NUMA 0
#endif
#endif

#if FU_ALLOW_UNSAFE
#include <exception> // `std::exception_ptr`
#endif

#if FU_ENABLE_NUMA
#include <numa.h>       // `numa_available`, `numa_node_of_cpu`, `numa_alloc_onnode`
#include <numaif.h>     // `mbind` manual assignment of `mmap` pages
#include <pthread.h>    // `pthread_getaffinity_np`
#include <sys/mman.h>   // `mmap`, `MAP_PRIVATE`, `MAP_ANONYMOUS`
#include <linux/mman.h> // `MAP_HUGE_2MB`, `MAP_HUGE_1GB`
#include <dirent.h>     // `opendir`, `readdir`, `closedir`
#endif

#if defined(__unix__) || defined(__unix) || defined(unix) || defined(__APPLE__)
#include <unistd.h> // `gettid`, `sysconf`
#endif

#if defined(__APPLE__)
#include <sys/sysctl.h> // `sysctl`
#endif

#if defined(_WIN32)
#define NOMINMAX                // Disable `max` macros conflicting with STL symbols
#define _CRT_SECURE_NO_WARNINGS // Disable "This function or variable may be unsafe" warnings
#include <windows.h>            // `GlobalMemoryStatusEx`
#include <io.h>                 // `_isatty`, `_fileno`
#endif

/**
 *  On C++17 and later we can detect misuse of lambdas that are not properly annotated.
 *  On C++20 and later we can use concepts for cleaner compile-time checks.
 */
#if __cplusplus >= 202002L
#define FU_DETECT_CPP_20_ 1
#else
#define FU_DETECT_CPP_20_ 0
#endif
#if __cplusplus >= 201703L
#define FU_DETECT_CPP_17_ 1
#else
#define FU_DETECT_CPP_17_ 0
#endif

#if FU_DETECT_CPP_17_
#include <type_traits> // `std::is_nothrow_invocable_r`
#endif

#if FU_DETECT_CPP_20_
#include <concepts> // `std::same_as`, `std::invocable`
#endif

#if FU_DETECT_CPP_17_
#define FU_MAYBE_UNUSED_ [[maybe_unused]]
#else
#if defined(__GNUC__) || defined(__clang__)
#define FU_MAYBE_UNUSED_ __attribute__((unused))
#elif defined(_MSC_VER)
#define FU_MAYBE_UNUSED_ __pragma(warning(suppress : 4100))
#else
#define FU_MAYBE_UNUSED_
#endif
#endif

#define fu_unused_(x) ((void)(x))

#if FU_DETECT_CPP_20_
#define fu_unlikely_(x) __builtin_expect(!!(x), 0)
#else
#define fu_unlikely_(x) (x)
#endif

#if defined(__GNUC__) || defined(__clang__)
#define FU_WITH_ASM_YIELDS_ 1
#else
#define FU_WITH_ASM_YIELDS_ 0
#endif

/*  Detect target CPU architecture.
 *  We'll only use it when compiling Inline Assembly code on GCC or Clang.
 */
#if defined(__arm64__) || defined(__arm64__) || defined(_M_ARM64)
#define FU_DETECT_ARCH_ARM64_ 1
#else
#define FU_DETECT_ARCH_ARM64_ 0
#endif
#if defined(__x86_64__) || defined(__amd64__) || defined(_M_X64) || defined(_M_AMD64)
#define FU_DETECT_ARCH_X86_64_ 1
#else
#define FU_DETECT_ARCH_X86_64_ 0
#endif
#if defined(__riscv)
#define FU_DETECT_ARCH_RISC5_ 1
#else
#define FU_DETECT_ARCH_RISC5_ 0
#endif

namespace ashvardanian {
namespace fork_union {

#pragma region - Helpers and Constants

using numa_node_id_t = int;   // ? A.k.a. NUMA node ID, in [0, numa_max_node())
using numa_core_id_t = int;   // ? A.k.a. CPU core ID, in [0, threads_count)
using numa_socket_id_t = int; // ? A.k.a. physical CPU socket ID
using qos_level_t = int;      // ? Quality of Service, like: "performance", "efficiency", "low-power"

/**
 *  @brief Defines variable alignment to avoid false sharing.
 *  @see https://en.cppreference.com/w/cpp/thread/hardware_destructive_interference_size
 *  @see https://docs.rs/crossbeam-utils/latest/crossbeam_utils/struct.CachePadded.html
 *
 *  The C++ STL way to do it is to use `std::hardware_destructive_interference_size` if available:
 *
 *  @code{.cpp}
 *  #if defined(__cpp_lib_hardware_interference_size)
 *  static constexpr std::size_t default_alignment_k = std::hardware_destructive_interference_size;
 *  #else
 *  static constexpr std::size_t default_alignment_k = alignof(std::max_align_t);
 *  #endif
 *  @endcode
 *
 *  That however results into all kinds of ABI warnings with GCC, and suboptimal alignment choice,
 *  unless you hard-code `--param hardware_destructive_interference_size=64` or disable the warning
 *  with `-Wno-interference-size`.
 */
static constexpr std::size_t default_alignment_k = 128;

/**
 *  @brief Defines saturated addition for a given unsigned integer type.
 *  @see https://en.cppreference.com/w/cpp/numeric/add_sat
 */
template <typename scalar_type_>
inline scalar_type_ add_sat(scalar_type_ a, scalar_type_ b) noexcept {
    static_assert(std::is_unsigned<scalar_type_>::value, "Scalar type must be an unsigned integer");
#if defined(__cpp_lib_saturation_arithmetic)
    return std::add_sat(a, b); // In C++26
#else
    return (std::numeric_limits<scalar_type_>::max() - a < b) ? std::numeric_limits<scalar_type_>::max() : a + b;
#endif
}

/** @brief Checks if the @p x is a power of two. */
constexpr bool is_power_of_two(std::size_t x) noexcept { return x && ((x & (x - 1)) == 0); }

/**
 *  @brief Defines the in- and exclusivity of the calling thread in for the executing task.
 *  @sa `caller_inclusive_k` and `caller_exclusive_k`
 *
 *  This enum affects how the join is performed. If the caller is inclusive, 1/Nth of the call
 *  will be executed by the calling thread (as opposed to workers) and the join will happen
 *  inside of the calling scope.
 */
enum caller_exclusivity_t : unsigned int {
    caller_inclusive_k = 0,
    caller_exclusive_k = 1,
};

/**
 *  @brief Defines the mood of the thread-pool, whether it is busy or about to die.
 *  @sa `mood_t::grind_k`, `mood_t::chill_k`, `mood_t::die_k`
 */
enum class mood_t : unsigned int {
    grind_k = 0, // ? That's our default ;)
    chill_k,     // ? Sleepy and tired, but just a wake-up call away
    die_k,       // ? The thread is about to die, we must exit the loop peacefully
};

/**
 *  @brief Describes all the special library features.
 */
enum capabilities_t : unsigned int {
    capabilities_unknown_k = 0,

    // CPU-specific capabilities:
    capability_x86_pause_k = 1 << 1,   // ? x86
    capability_x86_tpause_k = 1 << 2,  // ? x86-64 with `WAITPKG` support
    capability_arm64_yield_k = 1 << 3, // ? Arm
    capability_arm64_wfet_k = 1 << 4,  // ? AArch64 with `WFET` support
    capability_risc5_pause_k = 1 << 5, // ? RISC-V

    // RAM-specific capabilities:
    capability_numa_aware_k = 1 << 10,             // ? NUMA-aware memory allocations
    capability_huge_pages_k = 1 << 11,             // ? Reducing TLB pressure with huge pages
    capability_huge_pages_transparent_k = 1 << 12, // ? ... doing the same "transparently"
};

struct standard_yield_t {
    inline void operator()() const noexcept { std::this_thread::yield(); }
};

/**
 *  @brief A synchronization point that waits for all threads to finish the last fork.
 *  @note You don't have to explicitly call any of the APIs, it's like `std::jthread` ;)
 *
 *  You don't have to explicitly handle the return value and wait on it.
 *  According to the  C++ standard, the destructor of the `broadcast_join_t` will
 *  be called in the end of the `for_threads`-calling expression.
 */
template <typename pool_type_, typename fork_type_>
struct broadcast_join {

    using pool_t = pool_type_;
    using fork_t = fork_type_;

  private:
    pool_t &pool_ref_;
    fork_t fork_;                // ? We need this to extend the lifetime of the lambda object
    bool did_broadcast_ {false}; // ? Both

  public:
    broadcast_join(pool_t &pool_ref, fork_t &&f) noexcept : pool_ref_(pool_ref), fork_(std::forward<fork_t>(f)) {}
    fork_t &fork_ref() noexcept { return fork_; }

    void broadcast() noexcept {
        if (did_broadcast_) return; // ? No need to broadcast again
        pool_ref_.unsafe_for_threads(fork_);
        did_broadcast_ = true;
    }
    void join() noexcept {
        if (!did_broadcast_) {
            pool_ref_.unsafe_for_threads(fork_);
            did_broadcast_ = true;
        }
        pool_ref_.unsafe_join();
    }

    ~broadcast_join() noexcept { join(); }
    broadcast_join(broadcast_join &&) noexcept = default;
    broadcast_join(broadcast_join const &) = delete;
    broadcast_join &operator=(broadcast_join &&) noexcept = default;
    broadcast_join &operator=(broadcast_join const &) = delete;
};

/**
 *  @brief A "prong" - is a tip of a "fork" - pinning "task" to a "thread".
 */
template <typename index_type_ = std::size_t>
struct prong {
    using index_t = index_type_;
    using task_index_t = index_t;   // ? A.k.a. "task index" in [0, prongs_count)
    using thread_index_t = index_t; // ? A.k.a. "core index" or "thread ID" in [0, threads_count)

    task_index_t task {0};
    thread_index_t thread {0};

    constexpr prong() noexcept = default;
    constexpr prong(prong &&) noexcept = default;
    constexpr prong(prong const &) noexcept = default;
    constexpr prong &operator=(prong &&) noexcept = default;
    constexpr prong &operator=(prong const &) noexcept = default;

    explicit prong(task_index_t task_index, thread_index_t thread_index) noexcept
        : task(task_index), thread(thread_index) {}

    inline operator task_index_t() const noexcept { return task; }
};

using prong_t = prong<>; // ? Default prong type with `std::size_t` indices

/**
 *  @brief A "prong" - is a tip of a "fork" - pinning "task" to a "thread" and "memory" location.
 */
template <typename index_type_ = std::size_t>
struct colocated_prong {
    using index_t = index_type_;
    using task_index_t = index_t;       // ? A.k.a. "task index" in [0, prongs_count)
    using thread_index_t = index_t;     // ? A.k.a. "core index" or "thread ID" in [0, threads_count)
    using colocation_index_t = index_t; // ? A.k.a. NUMA-specific QoS-specific "colocation ID"

    task_index_t task {0};
    thread_index_t thread {0};
    colocation_index_t colocation {0};

    constexpr colocated_prong() noexcept = default;
    constexpr colocated_prong(colocated_prong &&) noexcept = default;
    constexpr colocated_prong(colocated_prong const &) noexcept = default;
    constexpr colocated_prong &operator=(colocated_prong const &) noexcept = default;
    constexpr colocated_prong &operator=(colocated_prong &&) noexcept = default;

    explicit colocated_prong(task_index_t task_index, thread_index_t thread_index,
                             colocation_index_t colocation_index) noexcept
        : task(task_index), thread(thread_index), colocation(colocation_index) {}

    colocated_prong(prong<index_t> const &prong) noexcept : task(prong.task), thread(prong.thread), colocation(0) {}

    inline operator task_index_t() const noexcept { return task; }
    inline operator prong<index_t>() const noexcept { return prong<index_t> {task, thread}; }
};

using colocated_prong_t = colocated_prong<>; // ? Default prong type with `std::size_t` indices

/**
 *  @brief Describes a thread ID pinned to a specific NUMA node or QoS level.
 */
template <typename index_type_ = std::size_t>
struct colocated_thread {
    using index_t = index_type_;
    using thread_index_t = index_t;     // ? A.k.a. "core index" or "thread ID" in [0, threads_count)
    using colocation_index_t = index_t; // ? A.k.a. NUMA-specific QoS-specific "colocation ID"

    thread_index_t thread {0};
    colocation_index_t colocation {0};

    constexpr colocated_thread() noexcept = default;
    constexpr colocated_thread(colocated_thread &&) noexcept = default;
    constexpr colocated_thread(colocated_thread const &) noexcept = default;
    constexpr colocated_thread &operator=(colocated_thread const &) noexcept = default;
    constexpr colocated_thread &operator=(colocated_thread &&) noexcept = default;

    colocated_thread(thread_index_t thread_index, colocation_index_t colocation_index = 0) noexcept
        : thread(thread_index), colocation(colocation_index) {}

    inline operator thread_index_t() const noexcept { return thread; }
};

using colocated_thread_t = colocated_thread<>; // ? Default prong type with `std::size_t` indices

/**
 *  @brief Back-ports the C++ 23 `std::allocation_result`. Unlike STL, also contains the page size.
 *  @see https://en.cppreference.com/w/cpp/memory/allocator/allocate_at_least
 */
template <typename pointer_type_ = char, typename size_type_ = std::size_t>
struct allocation_result {
    using pointer_type = pointer_type_;
    using size_type = size_type_;

    pointer_type ptr {nullptr}; // ? Pointer to the allocated memory, or nullptr if allocation failed
    size_type count {0};        // ? Number of elements allocated, or 0 if allocation failed
    size_type bytes {0};        // ? Reports the total volume of memory allocated, in bytes
    size_type pages {0};        // ? Reports the number of memory pages allocated

    constexpr allocation_result() noexcept = default;
    constexpr allocation_result(pointer_type ptr_address, size_type count_index, size_type bytes_index,
                                size_type pages_index) noexcept
        : ptr(ptr_address), count(count_index), bytes(bytes_index), pages(pages_index) {}

    explicit constexpr operator bool() const noexcept { return ptr != nullptr && count > 0; }

    size_type bytes_per_page() const noexcept { return bytes / pages; }

#if defined(__cpp_lib_allocate_at_least)
    operator std::allocation_result<pointer_type, size_type>() const noexcept {
        return std::allocation_result<pointer_type, size_type>(ptr, count);
    }
#endif
};

/**
 *  @brief Analogous to `std::unique_ptr<T[]>`, but designed for large padded allocations.
 *  @see https://en.cppreference.com/w/cpp/memory/unique_ptr.html
 */
template <typename object_type_, typename allocator_type_>
class unique_padded_buffer {

    using object_t = object_type_;
    static_assert(std::is_nothrow_default_constructible_v<object_t>,
                  "unique_padded_buffer requires noexcept-default-constructible object type");

    using allocator_t = allocator_type_;
    using allocator_traits_t = std::allocator_traits<allocator_t>;
    using raw_allocator_t = typename allocator_traits_t::template rebind_alloc<char>;

    char *raw_ {nullptr};
    std::size_t objects_count_ {0};
    std::size_t bytes_per_object_ {sizeof(object_t)};
    std::size_t bytes_total_ {0};
    raw_allocator_t allocator_ {};

    object_t *ptr(std::size_t i) noexcept { return reinterpret_cast<object_t *>(raw_ + i * bytes_per_object_); }
    object_t const *ptr(std::size_t i) const noexcept {
        return reinterpret_cast<object_t const *>(raw_ + i * bytes_per_object_);
    }

    void destroy_all() noexcept {
        if constexpr (!std::is_trivially_destructible_v<object_t>)
            for (std::size_t i = 0; i < objects_count_; ++i) ptr(i)->~object_t();
    }

    void deallocate() noexcept {
        if (raw_) {
            allocator_.deallocate(raw_, bytes_total_);
            raw_ = nullptr;
        }
        objects_count_ = bytes_total_ = 0;
    }

  public:
    unique_padded_buffer() noexcept = default;

    explicit unique_padded_buffer(allocator_t const &alloc, std::size_t bytes_per_object = sizeof(object_t)) noexcept
        : bytes_per_object_(bytes_per_object), allocator_(alloc) {}

    unique_padded_buffer(unique_padded_buffer &&o) noexcept
        : raw_(std::exchange(o.raw_, nullptr)), objects_count_(std::exchange(o.objects_count_, 0)),
          bytes_per_object_(o.bytes_per_object_), bytes_total_(std::exchange(o.bytes_total_, 0)),
          allocator_(std::move(o.allocator_)) {}

    unique_padded_buffer &operator=(unique_padded_buffer &&o) noexcept {
        if (this != &o) {
            destroy_all();
            deallocate();
            raw_ = std::exchange(o.raw_, nullptr);
            objects_count_ = std::exchange(o.objects_count_, 0);
            bytes_per_object_ = o.bytes_per_object_;
            bytes_total_ = std::exchange(o.bytes_total_, 0);
            allocator_ = std::move(o.allocator_);
        }
        return *this;
    }

    unique_padded_buffer(unique_padded_buffer const &) = delete;
    unique_padded_buffer &operator=(unique_padded_buffer const &) = delete;

    ~unique_padded_buffer() noexcept {
        destroy_all();
        deallocate();
    }

    bool try_resize(std::size_t new_objects_count) noexcept {
        destroy_all();
        deallocate();

        if (new_objects_count == 0) return true;

<<<<<<< HEAD
#pragma region - Parallel Loops
=======
        std::size_t const total = new_objects_count * bytes_per_object_;
        auto new_result = allocator_.allocate_at_least(total);
        if (!new_result) return false;
>>>>>>> b5189460

        raw_ = new_result.ptr;
        objects_count_ = new_objects_count;
        bytes_total_ = new_result.bytes;

        for (std::size_t i = 0; i < objects_count_; ++i) ::new (static_cast<void *>(ptr(i))) object_t();

        return true;
    }

    object_t &only() noexcept {
        assert(objects_count_ == 1 && "Buffer must contain exactly one object to use `only()`");
        return *ptr(0);
    }
    object_t const &only() const noexcept {
        assert(objects_count_ == 1 && "Buffer must contain exactly one object to use `only()`");
        return *ptr(0);
    }

    object_t &operator[](std::size_t i) noexcept { return *ptr(i); }
    object_t const &operator[](std::size_t i) const noexcept { return *ptr(i); }
    object_t *data() noexcept { return ptr(0); }
    object_t const *data() const noexcept { return ptr(0); }
    std::size_t size() const noexcept { return objects_count_; }
    std::size_t stride() const noexcept { return bytes_per_object_; }
    void set_stride(std::size_t b) noexcept { bytes_per_object_ = b ? b : sizeof(object_t); }
    explicit operator bool() const noexcept { return raw_ != nullptr && objects_count_ > 0; }
};

/**
 *  @brief Placeholder type for Parallel Algorithms.
 */
struct dummy_lambda_t {};

/**
 *  @brief A trivial minimalistic lock-free "mutex" implementation using `std::atomic_flag`.
 *  @tparam micro_yield_type_ The type of the yield function to be used for busy-waiting.
 *  @tparam alignment_ The alignment of the mutex. Defaults to `default_alignment_k`.
 *
 *  The C++ standard would recommend using `std::hardware_destructive_interference_size`
 *  alignment, as well as `std::atomic_flag::notify_one` and `std::this_thread::yield` APIs,
 *  but our solution is better despite being more primitive.
 *
 *  @see Compatible with STL unique locks: https://en.cppreference.com/w/cpp/thread/unique_lock.html
 */
#if FU_DETECT_CPP_20_

template <typename micro_yield_type_ = standard_yield_t, std::size_t alignment_ = default_alignment_k>
class spin_mutex {
    using micro_yield_t = micro_yield_type_;
    static constexpr std::size_t alignment_k = alignment_;
    alignas(alignment_k) std::atomic_flag flag_ = ATOMIC_FLAG_INIT;

  public:
    void lock() noexcept {
        micro_yield_t micro_yield;
        while (flag_.test_and_set(std::memory_order_acquire)) micro_yield();
    }
    bool try_lock() noexcept { return !flag_.test_and_set(std::memory_order_acquire); }
    void unlock() noexcept { flag_.clear(std::memory_order_release); }
};

#else // FU_DETECT_CPP_20_

template <typename micro_yield_type_ = standard_yield_t, std::size_t alignment_ = default_alignment_k>
class spin_mutex {
    using micro_yield_t = micro_yield_type_;
    static constexpr std::size_t alignment_k = alignment_;

    /**
     *  Theoretically, the choice of `std::atomic<bool>` is suboptimal in the presence of `std::atomic_flag`.
     *  The latter is guaranteed to be lock-free, while the former is not. But until C++20, the flag doesn't
     *  have a non-modifying load operation - the `std::atomic_flag::test` was added in C++20.
     *  @see https://en.cppreference.com/w/cpp/atomic/atomic_flag.html
     */
    std::atomic<bool> flag_ {false};

  public:
    void lock() noexcept {
        micro_yield_t micro_yield;
        while (flag_.exchange(true, std::memory_order_acquire)) micro_yield();
    }
    bool try_lock() noexcept { return !flag_.exchange(true, std::memory_order_acquire); }
    void unlock() noexcept { flag_.store(false, std::memory_order_release); }
};

#endif // FU_DETECT_CPP_20_

using spin_mutex_t = spin_mutex<>;

template <typename index_type_ = std::size_t>
struct indexed_range {
    using index_t = index_type_;

    index_t first {0};
    index_t count {0};
};

using indexed_range_t = indexed_range<>;

/**
 *  @brief Splits a range of tasks into fair-sized chunks for each thread.
 *  @see https://lemire.me/blog/2025/05/22/dividing-an-array-into-fair-sized-chunks/
 *
 *  The first `(tasks % threads)` chunks have size `ceil(tasks / threads)`.
 *  The remaining `tasks - (tasks % threads)` chunks have size `floor(tasks / threads)`
 *  Has the convenient added property that the difference between the largest and smallest
 *  chunk size is at most 1, which can be used in some ordering algorithms.
 */
template <typename index_type_ = std::size_t>
struct indexed_split {
    using index_t = index_type_;
    using indexed_range_t = indexed_range<index_t>;

    inline indexed_split() noexcept = default;

    /**
     *  @brief Constructs an indexed split for a given number of tasks and threads.
     *  @param[in] tasks_count The total number of tasks to split; can be any unsigned integer.
     *  @param[in] threads_count The number of threads to split the tasks into; can't be zero.
     */
    inline indexed_split(index_t const tasks_count, index_t const threads_count) noexcept
        : quotient_(tasks_count / threads_count), remainder_(tasks_count % threads_count) {
        assert(threads_count > 0 && "Threads count must be greater than zero, or expect division by zero");
    }

    inline indexed_range_t operator[](index_t const i) const noexcept {
        index_t const begin = static_cast<index_t>(quotient_ * i + (i < remainder_ ? i : remainder_));
        index_t const count = static_cast<index_t>(quotient_ + (i < remainder_ ? 1 : 0));
        return {begin, count};
    }

    inline index_t smallest_size() const noexcept { return quotient_; }
    inline index_t largest_size() const noexcept { return quotient_ + (remainder_ > 0); }

  private:
    index_t quotient_ {0};
    index_t remainder_ {0};
};

using indexed_split_t = indexed_split<>;
/**
 *  @brief Pre-C++20 sentinel type for iterators.
 *  @see   https://en.cppreference.com/w/cpp/iterator/default_sentinel.html
 */
struct default_sentinel_t {};

/**
 *  @brief Iterator range over integers using a stride that is co-prime with length.
 *
 *  - O(1) dereference: two integer ops and a branchless wrap-around.
 *  - Every value appears exactly once before `end()`.
 *
 *  @code{.cpp}
 *  coprime_permutation_range<> perm(start, length, seed);
 *  for (auto v : perm) steal_from(v);
 *  @endcode
 */
template <typename index_type_ = std::size_t>
struct coprime_permutation_range {
    using index_t = index_type_;

    struct iterator {
        using iterator_category = std::forward_iterator_tag;
        using value_type = index_t;
        using difference_type = std::ptrdiff_t;
        using pointer = void;
        using reference = value_type;

        inline value_type operator*() const noexcept { return static_cast<index_t>(start_ + offset_); }

        inline iterator &operator++() noexcept {
            assert(elements_left_ != 0 && "Attempting to increment an iterator beyond bounds");
            offset_ = static_cast<index_t>(offset_ + stride_);

            // Avoid modulo division by using wrap-around logic.
            if (offset_ >= length_) offset_ = static_cast<index_t>(offset_ - length_);
            --elements_left_;
            return *this;
        }

        inline iterator operator++(int) noexcept {
            iterator tmp = *this;
            ++(*this);
            return tmp;
        }

        inline bool operator==(default_sentinel_t) const noexcept { return elements_left_ == 0; }
        inline bool operator!=(default_sentinel_t s) const noexcept { return !(*this == s); }

      private:
        friend struct coprime_permutation_range;

        inline iterator(index_t const start, index_t const length, index_t const stride,
                        index_t const elements_left) noexcept
            : start_(start), length_(length), stride_(stride), offset_(0), elements_left_(elements_left) {}

        index_t start_ {0};         // first value of the domain
        index_t length_ {1};        // |domain|
        index_t stride_ {1};        // co-prime step
        index_t offset_ {0};        // current offset 0 ... length_-1
        index_t elements_left_ {0}; // countdown until `end()`
    };

    coprime_permutation_range() noexcept = default;

    /**
     *  @param[in] start First element of the permutation.
     *  @param[in] length Size of the domain to permute; must be > 0.
     *  @param[in] seed Thread-specific value used to derive a unique stride.
     */
    coprime_permutation_range(index_t const start, index_t const length, index_t const seed) noexcept
        : start_(start), length_(length), stride_(pick_stride(seed, length_)) {
        assert(length_ > 0 && "Length must be greater than zero, or expect division by zero");
    }

    iterator begin() const noexcept { return iterator(start_, length_, stride_, length_); }
    default_sentinel_t end() const noexcept { return {}; }
    index_t size() const noexcept { return length_; }

  private:
    static constexpr index_t gcd(index_t a, index_t b) noexcept {
        while (b) {
            index_t const t = a % b;
            a = b;
            b = t;
        }
        return a;
    }

    static index_t pick_stride(index_t seed, index_t const length) noexcept {
        // Pick an odd stride derived from @p seed that is co-prime with @p length.
        if (length <= 1) return 0;                              // degenerate case
        seed = static_cast<index_t>((seed * 2u + 1u) % length); // force odd
        while (gcd(seed, length) != 1) {                        // insure co-prime
            seed += 2u;
            if (seed >= length) seed -= length;
        }
        return seed;
    }

    index_t start_ {0};
    index_t length_ {1};
    index_t stride_ {1};
};

using coprime_permutation_range_t = coprime_permutation_range<>;

/** @brief Wraps the metadata needed for `for_slices` APIs for `broadcast_join` compatibility. */
template <typename fork_type_, typename index_type_>
class invoke_for_slices {
    fork_type_ fork_;
    indexed_split<index_type_> split_;

  public:
    invoke_for_slices(index_type_ n, index_type_ threads, fork_type_ &&fork) noexcept
        : fork_(std::forward<fork_type_>(fork)), split_(n, threads) {}

    void operator()(index_type_ const thread) const noexcept {
        indexed_range<index_type_> const range = split_[thread];
        if (range.count == 0) return; // ? No work for this thread
        fork_(prong<index_type_> {range.first, thread}, range.count);
    }
};

/** @brief Wraps the metadata needed for `for_n` APIs for `broadcast_join` compatibility. */
template <typename fork_type_, typename index_type_>
class invoke_for_n {
    fork_type_ fork_;
    indexed_split<index_type_> split_;

  public:
    invoke_for_n(index_type_ n, index_type_ threads, fork_type_ &&fork) noexcept
        : fork_(std::forward<fork_type_>(fork)), split_(n, threads) {}

    void operator()(index_type_ const thread) const noexcept {
        indexed_range<index_type_> const range = split_[thread];
        for (index_type_ i = 0; i < range.count; ++i)
            fork_(prong<index_type_> {static_cast<index_type_>(range.first + i), thread});
    }
};

/**
 *  @brief Wraps the metadata needed for `for_n_dynamic` APIs for `broadcast_join` compatibility.
 *
 *  @section Scheduling Logic & Overflow Considerations
 *
 *  If we run a default for-loop at 1 Billion times per second on a 64-bit machine, then every 585 years
 *  of computational time we will wrap around the `std::size_t` capacity for the `prong.task` index.
 *  In case we `n + thread >= std::size_t(-1)`, a simple condition won't be enough.
 *  Alternatively, we can make sure, that each thread can do at least one increment of `progress_`
 *  without worrying about the overflow. The way to achieve that is to preprocess the trailing `threads`
 *  of elements externally, before entering this loop!
 *
 *  A simpler, potentially more logical implementation would keep the `progress_` as an internal atomic.
 *  That, however, places the variable on the stack of the calling thread, which may be different from the
 *  target NUMA node.
 */
template <typename fork_type_, typename index_type_>
class invoke_for_n_dynamic {
    fork_type_ fork_;
    std::atomic<index_type_> &progress_;
    index_type_ n_;
    index_type_ threads_;

  public:
    invoke_for_n_dynamic(index_type_ n, index_type_ threads, std::atomic<index_type_> &progress,
                         fork_type_ &&fork) noexcept
        : fork_(std::forward<fork_type_>(fork)), progress_(progress), n_(n), threads_(threads) {
        progress_.store(0, std::memory_order_release);
    }

    invoke_for_n_dynamic(invoke_for_n_dynamic &&other) noexcept // ? Need to manually define the `move` due to atomics
        : fork_(std::move(other.fork_)), progress_(other.progress_), n_(other.n_), threads_(other.threads_) {
        other.n_ = 0;
        assert(other.progress_.load(std::memory_order_acquire) == 0 && "Moving an in-progress fork is not allowed");
        progress_.store(0, std::memory_order_release);
    }

    void operator()(index_type_ const thread) noexcept {

        index_type_ const n_dynamic = n_ > threads_ ? n_ - threads_ : 0;
        assert((n_dynamic + threads_) >= n_dynamic && "Overflow detected");

        // Run (up to) one static prong on the current thread
        index_type_ const one_static_prong_index = static_cast<index_type_>(n_dynamic + thread);
        prong<index_type_> prong(one_static_prong_index, thread);
        if (one_static_prong_index < n_) fork_(prong);

        // The rest can be synchronized with a trivial atomic counter
        while (true) {
            prong.task = progress_.fetch_add(1, std::memory_order_relaxed);
            bool const beyond_last_prong = prong.task >= n_dynamic;
            if (beyond_last_prong) break;
            fork_(prong);
        }
    }
};

template <typename fork_type_, typename index_type_ = std::size_t>
constexpr bool can_be_for_thread_callback() noexcept {
    using fork_t = fork_type_;
    using index_t = index_type_;
#if FU_DETECT_CPP_17_ && defined(__cpp_lib_is_invocable)
    return std::is_nothrow_invocable_r_v<void, fork_t, colocated_thread<index_t>> ||
           std::is_nothrow_invocable_r_v<void, fork_t, index_t>;
#else
    return true;
#endif
}

template <typename fork_type_, typename index_type_ = std::size_t>
constexpr bool can_be_for_task_callback() noexcept {
    using fork_t = fork_type_;
    using index_t = index_type_;
#if FU_DETECT_CPP_17_ && defined(__cpp_lib_is_invocable)
    return std::is_nothrow_invocable_r_v<void, fork_t, colocated_prong<index_t>> ||
           std::is_nothrow_invocable_r_v<void, fork_t, prong<index_t>> ||
           std::is_nothrow_invocable_r_v<void, fork_t, index_t>;
#else
    return true;
#endif
}

template <typename fork_type_, typename index_type_ = std::size_t>
constexpr bool can_be_for_slice_callback() noexcept {
    using fork_t = fork_type_;
    using index_t = index_type_;
#if FU_DETECT_CPP_17_ && defined(__cpp_lib_is_invocable)
    return std::is_nothrow_invocable_r_v<void, fork_t, colocated_prong<index_t>, index_t> ||
           std::is_nothrow_invocable_r_v<void, fork_t, prong<index_t>, index_t> ||
           std::is_nothrow_invocable_r_v<void, fork_t, index_t, index_t>;
#else
    return true;
#endif
}

#if FU_DETECT_CPP_20_ && defined(__cpp_concepts)
#define FU_DETECT_CONCEPTS_ 1
#define FU_REQUIRES_(condition) requires(condition)
#else
#define FU_DETECT_CONCEPTS_ 0
#define FU_REQUIRES_(condition)
#endif // FU_DETECT_CPP_20_

#pragma endregion - Helpers and Constants

#pragma region - Basic Pool

/**
 *  @brief Minimalistic STL-based non-resizable thread-pool for simultaneous blocking tasks.
 *
 *  This thread-pool @b can't:
 *  - dynamically @b resize: all threads must be stopped and re-initialized to grow/shrink.
 *  - @b re-enter: it can't be used recursively and will deadlock if you try to do so.
 *  - @b copy/move: the threads depend on the address of the parent structure.
 *  - handle @b exceptions: you must `try-catch` them yourself and return `void`.
 *  - @b stop early: assuming the user can do it better, knowing the task granularity.
 *  - @b overflow: as all APIs are aggressively tested with smaller index types.
 *
 *  This allows this thread-pool to be extremely lightweight and fast, @b without heap allocations
 *  and no expensive abstractions. It only uses `std::thread` and `std::atomic`, but avoids
 *  `std::function`, `std::future`, `std::promise`, `std::condition_variable`, that bring
 *  unnecessary overhead.
 *  @see https://ashvardanian.com/posts/beyond-openmp-in-cpp-rust/#four-horsemen-of-performance
 *
 *  Repeated operations are performed with a @b "weak" memory model, to leverage in-hardware
 *  support for atomic fence-less operations on Arm and IBM Power architectures. Most atomic
 *  counters use the "acquire-release" model, and some going further to "relaxed" model.
 *  @see https://en.cppreference.com/w/cpp/atomic/memory_order#Release-Acquire_ordering
 *  @see https://www.open-std.org/jtc1/sc22/wg21/docs/papers/2020/p2055r0.pdf
 *
 *  ------------------------------------------------------------------------------------------------
 *
 *  A minimal example, similar to `#pragma omp parallel` in OpenMP:
 *
 *  @code{.cpp}
 *  #include <cstdio> // `std::printf`
 *  #include <cstdlib> // `EXIT_FAILURE`, `EXIT_SUCCESS`
 *  #include <fork_union.hpp> // `basic_pool_t`
 *
 *  using fu = ashvardanian::fork_union;
 *  int main() {
 *      fu::basic_pool_t pool; // ? Alias to `fu::basic_pool<>` template
 *      if (!pool.try_spawn(std::thread::hardware_concurrency())) return EXIT_FAILURE;
 *      pool.for_threads([](std::size_t i) noexcept { std::printf("Hi from thread %zu\n", i); });
 *      return EXIT_SUCCESS;
 *  }
 *  @endcode
 *
 *  Unlike OpenMP, however, separate thread-pools can be created isolating work and resources.
 *  This is handy when when some logic has to be split between "performance" & "efficiency" cores,
 *  between different NUMA nodes, between GUI and background tasks, etc. It may look like this:
 *
 *  @code{.cpp}
 *  #include <cstdio> // `std::printf`
 *  #include <cstdlib> // `EXIT_FAILURE`, `EXIT_SUCCESS`
 *  #include <fork_union.hpp> // `basic_pool_t`
 *
 *  using fu = ashvardanian::fork_union;
 *  int main() {
 *      fu::basic_pool_t first_pool, second_pool;
 *      if (!first_pool.try_spawn(2) || !second_pool.try_spawn(2, fu::caller_exclusive_k)) return EXIT_FAILURE;
 *      auto join = second_pool.for_threads([](std::size_t i) noexcept { poll_ssd(i); });
 *      first_pool.for_threads([](std::size_t i) noexcept { poll_nic(i); });
 *      join.wait(); // ! Wait for the second pool to finish
 *      return EXIT_SUCCESS;
 *  }
 *  @endcode
 *
 *  ------------------------------------------------------------------------------------------------
 *
 *  @tparam allocator_type_ The type of the allocator to be used for the thread pool.
 *  @tparam micro_yield_type_ The type of the yield function to be used for busy-waiting.
 *  @tparam index_type_ Use `std::size_t`, but or a smaller type for debugging.
 *  @tparam alignment_ The alignment of the thread pool. Defaults to `default_alignment_k`.
 */
template <                                                  //
    typename allocator_type_ = std::allocator<std::thread>, //
    typename micro_yield_type_ = standard_yield_t,          //
    typename index_type_ = std::size_t,                     //
    std::size_t alignment_ = default_alignment_k            //
    >
class basic_pool {

  public:
    using allocator_t = allocator_type_;
    using micro_yield_t = micro_yield_type_;
    static_assert(std::is_nothrow_invocable_r<void, micro_yield_t>::value,
                  "Yield must be callable w/out arguments & return void");
    static constexpr std::size_t alignment_k = alignment_;
    static_assert(is_power_of_two(alignment_k), "Alignment must be a power of 2");

    using index_t = index_type_;
    static_assert(std::is_unsigned<index_t>::value, "Index type must be an unsigned integer");
    using epoch_index_t = index_t;      // ? A.k.a. number of previous API calls in [0, UINT_MAX)
    using thread_index_t = index_t;     // ? A.k.a. "core index" or "thread ID" in [0, threads_count)
    using colocation_index_t = index_t; // ? A.k.a. "NUMA node ID" in [0, numa_nodes_count)
    using indexed_split_t = indexed_split<index_t>;
    using prong_t = prong<index_t>;
    using colocated_thread_t = colocated_thread<index_t>;

    using punned_fork_context_t = void *;                                 // ? Pointer to the on-stack lambda
    using trampoline_t = void (*)(punned_fork_context_t, thread_index_t); // ? Wraps lambda's `operator()`

  private:
    // Thread-pool-specific variables:
    allocator_t allocator_ {};
    std::thread *workers_ {nullptr};
    thread_index_t threads_count_ {0};
    caller_exclusivity_t exclusivity_ {caller_inclusive_k}; // ? Whether the caller thread is included in the count
    std::size_t sleep_length_micros_ {0}; // ? How long to sleep in microseconds when waiting for tasks
    alignas(alignment_k) std::atomic<mood_t> mood_ {mood_t::grind_k};

    // Task-specific variables:
    punned_fork_context_t fork_state_ {nullptr}; // ? Pointer to the users lambda
    trampoline_t fork_trampoline_ {nullptr};     // ? Calls the lambda
    alignas(alignment_k) std::atomic<thread_index_t> threads_to_sync_ {0};
    alignas(alignment_k) std::atomic<epoch_index_t> epoch_ {0};

    alignas(alignment_k) std::atomic<index_t> dynamic_progress_ {0}; // ? Only used in `for_n_dynamic`

  public:
    basic_pool(basic_pool &&) = delete;
    basic_pool(basic_pool const &) = delete;
    basic_pool &operator=(basic_pool &&) = delete;
    basic_pool &operator=(basic_pool const &) = delete;

    basic_pool(allocator_t const &alloc = {}) noexcept : allocator_(alloc) {}
    ~basic_pool() noexcept { terminate(); }

    /**
     *  @brief Estimates the amount of memory managed by this pool handle and internal structures.
     *  @note This API is @b not synchronized.
     */
    std::size_t memory_usage() const noexcept { return sizeof(basic_pool) + threads_count() * sizeof(std::thread); }

    /** @brief Checks if the thread-pool's core synchronization points are lock-free. */
    bool is_lock_free() const noexcept { return mood_.is_lock_free() && threads_to_sync_.is_lock_free(); }

    /**
     *  @brief Returns the NUMA node ID this thread-pool is pinned to.
     *  @retval -1 as this thread-pool is not NUMA-aware.
     */
    constexpr numa_node_id_t numa_node_id() const noexcept { return -1; }

    /**
     *  @brief Returns the first thread index in the thread-pool.
     *  @retval 0 as this pool isn't intended for colocated/distributed topologies.
     */
    constexpr thread_index_t first_thread() const noexcept { return 0; }

    /** @brief Exposes access to the internal atomic progress counter. Use with caution. */
    std::atomic<index_t> &unsafe_dynamic_progress_ref() noexcept { return dynamic_progress_; }

#pragma region Core API

    /**
     *  @brief Returns the number of threads in the thread-pool, including the main thread.
     *  @retval 0 if the thread-pool is not initialized, 1 if only the main thread is used.
     *  @note This API is @b not synchronized.
     */
    thread_index_t threads_count() const noexcept { return threads_count_; }

    /**
     *  @brief Reports if the current calling thread will be used for broadcasts.
     *  @note This API is @b not synchronized.
     */
    caller_exclusivity_t caller_exclusivity() const noexcept { return exclusivity_; }

    /**
     *  @brief Creates a thread-pool with the given number of threads.
     *  @param[in] threads The number of threads to be used.
     *  @param[in] exclusivity Should we count the calling thread as one of the threads?
     *  @retval false if the number of threads is zero or the "workers" allocation failed.
     *  @retval true if the thread-pool was created successfully, started, and is ready to use.
     *  @note This is the de-facto @b constructor - you only call it again after `terminate`.
     */
    bool try_spawn(                   //
        thread_index_t const threads, //
        caller_exclusivity_t const exclusivity = caller_inclusive_k) noexcept {

        if (threads == 0) return false;        // ! Can't have zero threads working on something
        if (threads_count_ != 0) return false; // ! Already initialized

        bool const use_caller_thread = exclusivity == caller_inclusive_k;
        if (threads == 1 && use_caller_thread) {
            threads_count_ = 1;
            return true; // ! The current thread will always be used
        }

        // Allocate the thread pool
        thread_index_t const worker_threads = threads - use_caller_thread;
        std::thread *const workers = allocator_.allocate(worker_threads);
        if (!workers) return false; // ! Allocation failed

        // Before we start the threads, make sure we set some of the shared
        // state variables that will be used in the `_worker_loop` function.
        workers_ = workers;
        threads_count_ = threads;
        exclusivity_ = exclusivity;
        mood_.store(mood_t::grind_k, std::memory_order_release);
        auto reset_on_failure = [&]() noexcept {
            allocator_.deallocate(workers, threads);
            workers_ = nullptr;
            threads_count_ = 0;
        };

        // Initializing the thread pool can fail for all kinds of reasons,
        // that the `std::thread` documentation describes as "implementation-defined".
        // https://en.cppreference.com/w/cpp/thread/thread/thread
        for (thread_index_t i = 0; i < worker_threads; ++i) {
            try {
                thread_index_t const i_with_caller = i + use_caller_thread;
                new (&workers[i]) std::thread([this, i_with_caller] { _worker_loop(i_with_caller); });
            }
            catch (...) {
                mood_.store(mood_t::die_k, std::memory_order_release);
                for (thread_index_t j = 0; j < i; ++j) {
                    workers[j].join(); // ? Wait for the thread to exit
                    workers[j].~thread();
                }
                reset_on_failure();
                return false;
            }
        }

        return true;
    }

<<<<<<< HEAD
#pragma endregion - Parallel Loops

#pragma region - Indexed Algorithms

struct filter_result_t {
    std::size_t inputs_received = 0;
    std::size_t outputs_written = 0;
};

/**
 *  @brief Map and Filter in parallel, outputting into a pre-allocated buffer.
 *
 *  @param[in] n The number of times to call the @p transform.
 *  @param[in] transform The function, receiving the `prong_t` or the task index as an argument.
 *  @param[in] filter The function, receiving the @p transform -ed object and returning `true` if it should be included.
 *  @param[in] outputs The pre-allocated buffer to write the @p filter -ed objects into.
 *
 *  This function operates under the following assumptions:
 *  - The @p transform may be comparatively expensive, as it's at least a memory load.
 *  - The @p filter is relatively cheap, mostly comparing some cached or in-register values.
 *  - Writing to shared memory is expensive, especially if the addresses are scattered.
 *
 *  Assuming writes are expensive, we want to write data just once, knowing exactly where in @p outputs
 *  to place it. Assuming reading cached data is orders of magnitude is cheaper than reading globally,
 *  we want to process the data in small chunks, fitting in L3, knowing how many of them will be exported.
 *
 *  @see https://en.cppreference.com/w/cpp/algorithm/transform.html
 *  @see https://en.cppreference.com/w/cpp/algorithm/replace.html
 *  @see https://en.cppreference.com/w/cpp/algorithm/replace_copy.html
 */
template <                                                  //
    typename allocator_type_ = std::allocator<std::thread>, //
    typename index_type_ = std::size_t,                     //
    std::size_t alignment_ = default_alignment_k,           //
    typename transform_type_ = dummy_lambda_t,              //
    typename filter_type_ = dummy_lambda_t,                 //
    typename outputs_type_ = void                           //
    >
filter_result_t transform_filter_n(                              //
    thread_pool<allocator_type_, index_type_, alignment_> &pool, //
    std::size_t const n, transform_type_ const &transform,       //
    filter_type_ const &filter, outputs_type_ &&outputs) noexcept {

    // We need to minimize false-sharing between threads exporting filtered data into
    // a continuous buffer, or contention on locks/mutexes synchronizing appends to a
    // dynamic container, like a queue, vector, or a binary search tree.
}

/**
 *  @brief Map-Reduce with an optional filter stage, outputting a single object.
 *
 *  @param[in] pool The thread pool to use for parallel execution.
 *  @param[in] n The number of times to call the @p transform.
 *  @param[in] initial The initial value for the reduction.
 *  @param[in] transform The function, receiving the `prong_t` or the task index as an argument.
 *  @param[in] filter The function, receiving the @p transform -ed object and returning `true` if it should be included.
 *  @param[in] reduce The function, receiving two @p transform -ed objects and returning a reduced object.
 *
 *  @see https://en.cppreference.com/w/cpp/algorithm/transform_reduce.html
 *  @see https://en.cppreference.com/w/cpp/algorithm/reduce.html
 */
template <                                                          //
    typename allocator_type_ = std::allocator<std::thread>,         //
    typename index_type_ = std::size_t,                             //
    std::size_t alignment_ = default_alignment_k,                   //
    typename transform_type_ = dummy_lambda_t,                      //
    typename filter_type_ = dummy_lambda_t,                         //
    typename reduce_type_ = dummy_lambda_t,                         //
    typename result_type_ = int,                                    //
    typename results_allocator_type_ = std::allocator<result_type_> //
    >
result_type_ transform_filter_reduce_n(                                                //
    thread_pool<allocator_type_, index_type_, alignment_> &pool,                       //
    std::size_t const n, result_type_ const initial, transform_type_ const &transform, //
    filter_type_ const &filter, reduce_type_ const &reduce, results_allocator_type_ const &results_allocator) noexcept {

    using result_t = result_type_;
    using transform_t = transform_type_;
    using filter_t = filter_type_;
    using reduce_t = reduce_type_;
    static_assert(!std::is_void<result_t>::value, "The reduce function must return a value");

    // Infer the callback output types
    using transformed_t = decltype(transform(prong_t {0, 0}));         // ? The type of the transformed value
    using reduced_t = decltype(reduce(result_t {}, transformed_t {})); // ? The type of the reduced value
    static_assert(std::is_nothrow_invocable_r<result_t, transform_t, result_t, transformed_t>::value,
                  "The reduction combiner must be nothrow invocable with a `result_t` and a `transformed_t` argument");

    // Allocate one temporary object for
}

template <                                                          //
    typename allocator_type_ = std::allocator<std::thread>,         //
    typename index_type_ = std::size_t,                             //
    std::size_t alignment_ = default_alignment_k,                   //
    typename transform_type_ = dummy_lambda_t,                      //
    typename filter_type_ = dummy_lambda_t,                         //
    typename reduce_type_ = dummy_lambda_t,                         //
    typename result_type_ = int,                                    //
    typename results_allocator_type_ = std::allocator<result_type_> //
    >
result_type_ transform_filter_reduce_n_dynamic(                                        //
    thread_pool<allocator_type_, index_type_, alignment_> &pool,                       //
    std::size_t const n, result_type_ const initial, transform_type_ const &transform, //
    filter_type_ const &filter, reduce_type_ const &reduce, results_allocator_type_ const &results_allocator) noexcept {

}

#pragma endregion - Indexed Algorithms

#pragma region - Parallel STL

/**
 *  @brief Simple `std::sort`-like algorithm for parallel sorting of a range of elements, that won't raise exceptions.
 *  @see https://en.cppreference.com/w/cpp/algorithm/sort.html
 */
template <typename iterator_type_>
void sort(iterator_type_ const begin, iterator_type_ const end) noexcept {

    // For parallel sorting, we can benefit from median-like algorithms, counting the number of elements
    // in each threads output slice.
}

/**
 *  @brief Takes a range of elements [A, B) and [B, C), forming two continuous sorted runs, and merges them in-place.
 *  @see https://en.cppreference.com/w/cpp/algorithm/inplace_merge.html
 */
template <typename iterator_type_>
void inplace_merge(iterator_type_ const begin, iterator_type_ const end, std::size_t const first_run_length) noexcept {
    //
}

/**
 *
 *  Unlike the `std::sort`, doesn't have an implicit uncontrolled memory allocation, and won't raise an exception.
 */
template <                                                  //
    typename allocator_type_ = std::allocator<std::thread>, //
    typename index_type_ = std::size_t,                     //
    std::size_t alignment_ = default_alignment_k,           //
    typename iterator_type_ = void                          //
    >
void sort(                                                       //
    thread_pool<allocator_type_, index_type_, alignment_> &pool, //
    iterator_type_ const begin, iterator_type_ const end) noexcept {

    // For parallel sorting, we can benefit from median-like algorithms, counting the number of elements
    // in each threads output slice.
}

template <                                                  //
    typename allocator_type_ = std::allocator<std::thread>, //
    typename index_type_ = std::size_t,                     //
    std::size_t alignment_ = default_alignment_k,           //
    typename iterator_type_ = void,                         //
    typename result_type_ = int                             //
    >
result_type_ reduce(                                             //
    thread_pool<allocator_type_, index_type_, alignment_> &pool, //
    iterator_type_ const begin, iterator_type_ const end, result_type_ const initial) noexcept {

    // For parallel sorting, we can benefit from median-like algorithms, counting the number of elements
    // in each threads output slice.
}

#pragma endregion - Parallel STL
=======
    /**
     *  @brief Executes a @p fork function in parallel on all threads.
     *  @param[in] fork The callback object, receiving the thread index as an argument.
     *  @return `broadcast_join` synchronization point that waits in the destructor.
     *  @note Even in the `caller_exclusive_k` mode, can be called from just one thread!
     *  @sa For advanced resource management, consider `unsafe_for_threads` and `unsafe_join`.
     */
    template <typename fork_type_>
    FU_REQUIRES_((can_be_for_thread_callback<fork_type_, index_t>()))
    broadcast_join<basic_pool, fork_type_> for_threads(fork_type_ &&fork) noexcept {
        return {*this, std::forward<fork_type_>(fork)};
    }

    /**
     *  @brief Executes a @p fork function in parallel on all threads, not waiting for the result.
     *  @param[in] fork The callback @b reference, receiving the thread index as an argument.
     *  @sa Use in conjunction with `unsafe_join`.
     */
    template <typename fork_type_>
    FU_REQUIRES_((can_be_for_thread_callback<fork_type_, index_t>()))
    void unsafe_for_threads(fork_type_ &fork) noexcept {

        thread_index_t const threads = threads_count();
        assert(threads != 0 && "Thread pool not initialized");
        caller_exclusivity_t const exclusivity = caller_exclusivity();
        bool const use_caller_thread = exclusivity == caller_inclusive_k;

        // Optional check: even in exclusive mode, only one thread can call this function.
        assert((use_caller_thread || threads_to_sync_.load(std::memory_order_acquire) == 0) &&
               "The broadcast function can't be called concurrently or recursively");

        // Configure "fork" details
        fork_state_ = std::addressof(fork);
        fork_trampoline_ = &_call_as_lambda<fork_type_>;
        threads_to_sync_.store(threads - use_caller_thread, std::memory_order_relaxed);

        // We are most likely already "grinding", but in the unlikely case we are not,
        // let's wake up from the "chilling" state with relaxed semantics. Assuming the sleeping
        // logic for the workers also checks the epoch counter, no synchronization is needed and
        // no immediate wake-up is required.
        mood_t may_be_chilling = mood_t::chill_k;
        mood_.compare_exchange_weak(          //
            may_be_chilling, mood_t::grind_k, //
            std::memory_order_relaxed, std::memory_order_relaxed);
        epoch_.fetch_add(1, std::memory_order_release); // ? Wake up sleepers
    }

    /** @brief Blocks the calling thread until the currently broadcasted task finishes. */
    void unsafe_join() noexcept {
        caller_exclusivity_t const exclusivity = caller_exclusivity();
        bool const use_caller_thread = exclusivity == caller_inclusive_k;

        // Execute on the current "main" thread
        if (use_caller_thread) fork_trampoline_(fork_state_, static_cast<thread_index_t>(0));

        // Actually wait for everyone to finish
        micro_yield_t micro_yield;
        while (threads_to_sync_.load(std::memory_order_acquire)) micro_yield();
    }

#pragma endregion Core API

#pragma region Control Flow

    /**
     *  @brief Stops all threads and deallocates the thread-pool after the last call finishes.
     *  @note Can be called from @b any thread at any time.
     *  @note Must `try_spawn` again to re-use the pool.
     *
     *  When and how @b NOT to use this function:
     *  - as a synchronization point between concurrent tasks.
     *
     *  When and how to use this function:
     *  - as a de-facto @b destructor, to stop all threads and deallocate the pool.
     *  - when you want to @b restart with a different number of threads.
     */
    void terminate() noexcept {
        if (threads_count_ == 0) return; // ? Uninitialized

        caller_exclusivity_t const exclusivity = caller_exclusivity();
        bool const use_caller_thread = exclusivity == caller_inclusive_k;
        if (threads_count_ == 1 && use_caller_thread) {
            threads_count_ = 0;
            return; // ? No worker threads to join
        }
        assert(threads_to_sync_.load(std::memory_order_seq_cst) == 0); // ! No tasks must be running

        // Notify all worker threads...
        mood_.store(mood_t::die_k, std::memory_order_release);

        // ... and wait for them to finish
        thread_index_t const worker_threads = threads_count_ - use_caller_thread;
        for (thread_index_t i = 0; i != worker_threads; ++i) {
            workers_[i].join();    // ? Wait for the thread to finish
            workers_[i].~thread(); // ? Call destructor
        }

        // Deallocate the thread pool
        allocator_.deallocate(workers_, worker_threads);

        // Prepare for future spawns
        threads_count_ = 0;
        workers_ = nullptr;
        _reset_fork();
        mood_.store(mood_t::grind_k, std::memory_order_relaxed);
        epoch_.store(0, std::memory_order_relaxed);
    }

    /**
     *  @brief Transitions "workers" to a sleeping state, waiting for a wake-up call.
     *  @param[in] wake_up_periodicity_micros How often to check for new work in microseconds.
     *  @note Can only be called @b between the tasks for a single thread. No synchronization is performed.
     *
     *  This function may be used in some batch-processing operations when we clearly understand
     *  that the next task won't be arriving for a while and power can be saved without major
     *  latency penalties.
     *
     *  It may also be used in a high-level Python or JavaScript library offloading some parallel
     *  operations to an underlying C++ engine, where latency is irrelevant.
     */
    void sleep(std::size_t wake_up_periodicity_micros) noexcept {
        assert(wake_up_periodicity_micros > 0 && "Sleep length must be positive");
        sleep_length_micros_ = wake_up_periodicity_micros;
        mood_.store(mood_t::chill_k, std::memory_order_release);
    }

    /** @brief Helper function to create a spin mutex with same yield characteristics. */
    static spin_mutex<micro_yield_t, alignment_k> make_mutex() noexcept { return {}; }

#pragma endregion Control Flow

#pragma region Indexed Task Scheduling

    /**
     *  @brief Distributes @p `n` similar duration calls between threads in slices, as opposed to individual indices.
     *  @param[in] n The total length of the range to split between threads.
     *  @param[in] fork The callback object, receiving the first @b `prong_t` and the slice length.
     */
    template <typename fork_type_ = dummy_lambda_t>
    FU_REQUIRES_((can_be_for_slice_callback<fork_type_, index_t>()))
    broadcast_join<basic_pool, invoke_for_slices<fork_type_, index_t>> //
        for_slices(index_t const n, fork_type_ &&fork) noexcept {

        return {*this, {n, threads_count(), std::forward<fork_type_>(fork)}};
    }

    /**
     *  @brief Distributes @p `n` similar duration calls between threads.
     *  @param[in] n The number of times to call the @p fork.
     *  @param[in] fork The callback object, receiving @b `prong_t` or a call index as an argument.
     *
     *  Is designed for a "balanced" workload, where all threads have roughly the same amount of work.
     *  @sa `for_n_dynamic` for a more dynamic workload.
     *  The @p fork is called @p `n` times, and each thread receives a slice of consecutive tasks.
     *  @sa `for_slices` if you prefer to receive workload slices over individual indices.
     */
    template <typename fork_type_ = dummy_lambda_t>
    FU_REQUIRES_((can_be_for_task_callback<fork_type_, index_t>()))
    broadcast_join<basic_pool, invoke_for_n<fork_type_, index_t>> //
        for_n(index_t const n, fork_type_ &&fork) noexcept {

        return {*this, {n, threads_count(), std::forward<fork_type_>(fork)}};
    }

    /**
     *  @brief Executes uneven tasks on all threads, greedying for work.
     *  @param[in] n The number of times to call the @p fork.
     *  @param[in] fork The callback object, receiving the `prong_t` or the task index as an argument.
     *  @sa `for_n` for a more "balanced" evenly-splittable workload.
     */
    template <typename fork_type_ = dummy_lambda_t>
    FU_REQUIRES_((can_be_for_task_callback<fork_type_, index_t>()))
    broadcast_join<basic_pool, invoke_for_n_dynamic<fork_type_, index_t>> //
        for_n_dynamic(index_t const n, fork_type_ &&fork) noexcept {

        return {*this, {n, threads_count(), dynamic_progress_, std::forward<fork_type_>(fork)}};
    }

#pragma endregion Indexed Task Scheduling

#pragma region Colocations Compatibility

    /**
     *  @brief Number of individual sub-pool with the same NUMA-locality and QoS.
     *  @retval 1 constant for compatibility.
     */
    constexpr index_t colocations_count() const noexcept { return 1; }

    /**
     *  @brief Returns the number of threads in one NUMA-specific local @b colocation.
     *  @return Same value as `threads_count()`, as we only support one colocation.
     */
    thread_index_t threads_count(index_t colocation_index) const noexcept {
        assert(colocation_index == 0 && "Only one colocation is supported");
        return threads_count();
    }

    /**
     *  @brief Converts a @p `global_thread_index` to a local thread index within a @b colocation.
     *  @return Same value as `global_thread_index`, as we only support one colocation.
     */
    constexpr thread_index_t thread_local_index(thread_index_t global_thread_index,
                                                index_t colocation_index) const noexcept {
        assert(colocation_index == 0 && "Only one colocation is supported");
        return global_thread_index;
    }

#pragma endregion Colocations Compatibility

  private:
    void _reset_fork() noexcept {
        fork_state_ = nullptr;
        fork_trampoline_ = nullptr;
    }

    /**
     *  @brief A trampoline function that is used to call the user-defined lambda.
     *  @param[in] punned_lambda_pointer The pointer to the user-defined lambda.
     *  @param[in] prong The index of the thread & task index packed together.
     */
    template <typename fork_type_>
    static void _call_as_lambda(punned_fork_context_t punned_lambda_pointer, thread_index_t thread_index) noexcept {
        fork_type_ &lambda_object = *static_cast<fork_type_ *>(punned_lambda_pointer);
        lambda_object(colocated_thread_t {thread_index, 0});
    }

    /**
     *  @brief The worker thread loop that is called by each of `this->workers_`.
     *  @param[in] thread_index The index of the thread that is executing this function.
     */
    void _worker_loop(thread_index_t const thread_index) noexcept {
        caller_exclusivity_t const exclusivity = caller_exclusivity();
        bool const use_caller_thread = exclusivity == caller_inclusive_k;
        if (use_caller_thread) assert(thread_index != 0 && "The zero index is for the main thread, not worker!");

        epoch_index_t last_epoch = 0;
        while (true) {
            // Wait for either: a new ticket or a stop flag
            epoch_index_t new_epoch;
            mood_t mood;
            micro_yield_t micro_yield;
            while ((new_epoch = epoch_.load(std::memory_order_acquire)) == last_epoch &&
                   (mood = mood_.load(std::memory_order_acquire)) == mood_t::grind_k)
                micro_yield();

            if (fu_unlikely_(mood == mood_t::die_k)) break;
            if (fu_unlikely_(mood == mood_t::chill_k) && (new_epoch == last_epoch)) {
                std::this_thread::sleep_for(std::chrono::microseconds(sleep_length_micros_));
                continue;
            }

            fork_trampoline_(fork_state_, thread_index);
            last_epoch = new_epoch;

            // ! The decrement must come after the task is executed
            FU_MAYBE_UNUSED_ thread_index_t const before_decrement =
                threads_to_sync_.fetch_sub(1, std::memory_order_release);
            assert(before_decrement > 0 && "We can't be here if there are no worker threads");
        }
    }
};

using basic_pool_t = basic_pool<>;

#pragma region Concepts
#if FU_DETECT_CONCEPTS_

struct broadcasted_noop_t {
    template <typename index_type_>
    void operator()(index_type_) const noexcept
        requires(std::unsigned_integral<index_type_> && std::convertible_to<index_type_, std::size_t>)
    {}
};

template <typename pool_type_>
concept is_pool = //
    std::unsigned_integral<decltype(std::declval<pool_type_ const &>().threads_count())> &&
    std::convertible_to<decltype(std::declval<pool_type_ const &>().threads_count()), std::size_t> &&
    requires(pool_type_ &p) {
        { p.for_threads(broadcasted_noop_t {}) }; // Passing the callback by value
    } &&                                          //
    requires(pool_type_ &p, broadcasted_noop_t const &noop) {
        { p.for_threads(noop) }; // Passing the callback by const reference
    } &&                         //
    requires(pool_type_ &p, broadcasted_noop_t &noop) {
        { p.for_threads(noop) }; // Passing the callback by non-const reference
    };

template <typename pool_type_>
concept is_unsafe_pool =   //
    is_pool<pool_type_> && //
    requires(pool_type_ &p, broadcasted_noop_t &noop) {
        { p.unsafe_for_threads(noop) } -> std::same_as<void>;
    } && //
    requires(pool_type_ &p) {
        { p.unsafe_join() } -> std::same_as<void>;
    };

#endif // FU_DETECT_CONCEPTS_
#pragma endregion Concepts

#pragma endregion - Basic Pool

#pragma region - Hardware Friendly Yield

#if FU_WITH_ASM_YIELDS_ // We need inline assembly support

#if FU_DETECT_ARCH_ARM64_

struct arm64_yield_t {
    inline void operator()() const noexcept { __asm__ __volatile__("yield"); }
};

/**
 *  @brief On AArch64 uses the `WFET` instruction to "Wait For Event (Timed)".
 *
 *  Places the core into light sleep mode, waiting for an event to wake it up,
 *  or the timeout to expire.
 */
#pragma GCC push_options
#pragma GCC target("arch=armv8-a+wfxt")
#if defined(__clang__)
#pragma clang attribute push(__attribute__((target("arch=armv8-a+wfxt"))), apply_to = function)
#endif

struct arm64_wfet_t {
    inline void operator()() const noexcept {
        std::uint64_t cntfrq_el0, cntvct_el0;
        // Read the timer frequency (ticks per second)
        __asm__ __volatile__("mrs %0, CNTFRQ_EL0" : "=r"(cntfrq_el0));
        // Convert one micro-second to timer ticks
        std::uint64_t const ticks_per_us = cntfrq_el0 / 1'000'000;
        // Fetch current counter value and build the deadline
        __asm__ __volatile__("mrs %0, CNTVCT_EL0" : "=r"(cntvct_el0));
        std::uint64_t const deadline = cntvct_el0 + ticks_per_us;
        // We want to enter a timed wait as `WFET <Xt>`, but Clang 15 doesn't recognize it yet.
        //
        //      __asm__ __volatile__("wfet %x0\n\t" : : "r"(deadline) : "memory", "cc");
        //
        // So instead, we can encode the instruction manually as `D50320XX`,
        // where XX encodes the lower bits of Xt - the deadline register number.
        __asm__ __volatile__(    //
            "mov x0, %0\n"       // move the deadline to x0
            ".inst 0xD5032000\n" // wfet x0
            :
            : "r"(deadline)
            : "x0", "memory", "cc");
    }
};

#pragma GCC pop_options
#if defined(__clang__)
#pragma clang attribute pop
#endif

#endif // FU_DETECT_ARCH_ARM64_

#if FU_DETECT_ARCH_X86_64_

struct x86_pause_t {
    inline void operator()() const noexcept { __asm__ __volatile__("pause"); }
};

#pragma GCC push_options
#pragma GCC target("waitpkg")
#if defined(__clang__)
#pragma clang attribute push(__attribute__((target("waitpkg"))), apply_to = function)
#endif

/**
 *  @brief On x86 uses the `TPAUSE` instruction to yield for 1 microsecond if `WAITPKG` is supported.
 *
 *  There are several newer ways to yield on x86, but they may require different privileges:
 *  - `MONITOR` and `MWAIT` in SSE - used for power management, require RING 0 privilege.
 *  - `UMONITOR` and `UMWAIT` in `WAITPKG` - are the user-space variants.
 *  - `MWAITX` in `MONITORX` ISA on AMD - used for power management, requires RING 0 privilege.
 *  - `TPAUSE` in `WAITPKG` - time-based pause instruction, available in RING 3.
 */
struct x86_tpause_t {
    inline void operator()() const noexcept {
        constexpr std::uint64_t cycles_per_us = 3ull * 1000ull; // ? Around 3K cycles per microsecond
        constexpr std::uint32_t sleep_level = 0;                // ? The deepest "C0.2" state

        // Now we need to fetch the current time in cycles, add a delay, and sleep until that time is reached.
        // Using intrinsics from `<x86intrin.h>` it may look like:
        //
        //      std::uint64_t const deadline = __rdtsc() + cycles_per_us;
        //      _tpause(sleep_level, deadline);
        //
        // To avoid includes, using inline Assembly:
        std::uint32_t rdtsc_lo, rdtsc_hi;
        __asm__ __volatile__("rdtsc" : "=a"(rdtsc_lo), "=d"(rdtsc_hi));
        std::uint64_t const deadline = ((static_cast<std::uint64_t>(rdtsc_hi) << 32) | rdtsc_lo) + cycles_per_us;
        std::uint32_t const deadline_lo = static_cast<std::uint32_t>(deadline);
        std::uint32_t const deadline_hi = static_cast<std::uint32_t>(deadline >> 32);
        __asm__ __volatile__(               //
            "mov    %[lo], %%eax\n\t"       // deadline_lo
            "mov    %[hi], %%edx\n\t"       // deadline_hi
            ".byte  0x66, 0x0F, 0xAE, 0xF3" // TPAUSE EBX
            :
            : [lo] "r"(deadline_lo), [hi] "r"(deadline_hi), "b"(sleep_level)
            : "eax", "edx", "memory", "cc");
    }
};

#pragma GCC pop_options
#if defined(__clang__)
#pragma clang attribute pop
#endif

#endif // FU_DETECT_ARCH_X86_64_

#if FU_DETECT_ARCH_RISC5_

struct risc5_pause_t {
    inline void operator()() const noexcept { __asm__ __volatile__("pause"); }
};

#endif // FU_DETECT_ARCH_RISC5_

#endif

/**
 *  @brief Represents the CPU capabilities for hardware-friendly yielding.
 *  @note Combine with @b `ram_capabilities()` to get the full set of library capabilities.
 */
inline capabilities_t cpu_capabilities() noexcept {
    capabilities_t caps = capabilities_unknown_k;

#if FU_DETECT_ARCH_X86_64_

    // Check for basic PAUSE instruction support (always available on x86-64)
    caps = static_cast<capabilities_t>(caps | capability_x86_pause_k);

#if FU_WITH_ASM_YIELDS_ // We use inline assembly - unavailable in MSVC
    // CPUID to check for WAITPKG support (TPAUSE instruction)
    std::uint32_t eax, __attribute__((unused)) ebx, ecx, __attribute__((unused)) edx;

    // CPUID leaf 7, sub-leaf 0 for structured extended feature flags
    eax = 7, ecx = 0;
    __asm__ __volatile__("cpuid" : "=a"(eax), "=b"(ebx), "=c"(ecx), "=d"(edx) : "a"(eax), "c"(ecx) : "memory");

    // WAITPKG is bit 5 in ECX
    if (ecx & (1u << 5)) caps = static_cast<capabilities_t>(caps | capability_x86_tpause_k);
    fu_unused_(ebx);
    fu_unused_(edx);
#endif

#elif FU_DETECT_ARCH_ARM64_

    // Basic YIELD is always available on AArch64
    caps = static_cast<capabilities_t>(caps | capability_arm64_yield_k);

    // Use sysctl to check for WFET support on Apple platforms
#if defined(__APPLE__)
    int wfet_support = 0;
    size_t size = sizeof(wfet_support);
    if (sysctlbyname("hw.optional.arm.FEAT_WFxT", &wfet_support, &size, NULL, 0) == 0 && wfet_support)
        caps = static_cast<capabilities_t>(caps | capability_arm64_wfet_k);
#elif FU_WITH_ASM_YIELDS_ // We use inline assembly - unavailable in MSVC
    // On non-Apple ARM systems, try to read the system register
    // Note: This may fail on some systems where userspace access is restricted
    std::uint64_t id_aa64isar2_el0 = 0;
    __asm__ __volatile__("mrs %0, ID_AA64ISAR2_EL0" : "=r"(id_aa64isar2_el0) : : "memory");
    // WFET is bits [3:0], value 2 indicates WFET support
    std::uint64_t const wfet_field = id_aa64isar2_el0 & 0xF;
    if (wfet_field >= 2) caps = static_cast<capabilities_t>(caps | capability_arm64_wfet_k);
#endif

#elif FU_DETECT_ARCH_RISC5_

    // Basic PAUSE is available on RISC-V with Zihintpause extension
    // For now, we assume it's available if we're on RISC-V
    caps = static_cast<capabilities_t>(caps | capability_risc5_pause_k);

#endif

    return caps;
}

/**
 *  @brief Represents the memory-system capabilities, retrieved from the Linux Sysfs.
 *  @note Combine with @b `cpu_capabilities()` to get the full set of library capabilities.
 */
inline capabilities_t ram_capabilities() noexcept {
    capabilities_t caps = capabilities_unknown_k;

#if FU_ENABLE_NUMA
    // Check for NUMA support
    if (::numa_available() >= 0) caps = static_cast<capabilities_t>(caps | capability_numa_aware_k);

    // Check for huge pages support - simplest method is checking if the global directory exists
    {
        DIR *hugepages_dir = ::opendir("/sys/kernel/mm/hugepages");
        if (hugepages_dir) {
            caps = static_cast<capabilities_t>(caps | capability_huge_pages_k);
            ::closedir(hugepages_dir);
        }
    }

    // Check for transparent huge pages
    {
        FILE *thp_enabled = ::fopen("/sys/kernel/mm/transparent_hugepage/enabled", "r");
        if (thp_enabled) {
            char thp_status[64];
            if (::fgets(thp_status, sizeof(thp_status), thp_enabled))
                // THP is enabled if we see "[always]" or "[madvise]" in the output
                if (::strstr(thp_status, "[always]") || ::strstr(thp_status, "[madvise]"))
                    // THP is available and enabled - huge pages capability confirmed
                    caps = static_cast<capabilities_t>(caps | capability_huge_pages_transparent_k);
            ::fclose(thp_enabled);
        }
    }

#endif // FU_ENABLE_NUMA

    return caps;
}

#pragma endregion - Hardware Friendly Yield

#pragma region - NUMA Pools

enum numa_pin_granularity_t {
    numa_pin_to_core_k = 0,
    numa_pin_to_node_k,
};

struct ram_page_setting_t {
    std::size_t bytes_per_page {0};  // ? Huge page size in bytes, e.g. 4 KB, 2 MB, or 1 GB
    std::size_t available_pages {0}; // ? Number of pages available for this size, 0 if not available
    std::size_t free_pages {0};      // ? Number of pages available and unused, 0 if not available
};

/**
 *  @brief Fetches the socket ID for a given CPU core.
 *  @param[in] core_id The CPU core ID to query.
 *  @retval Socket ID (>= 0) if successful.
 *  @retval -1 if failed.
 */
static numa_socket_id_t get_socket_id_for_core(numa_core_id_t core_id) noexcept {

    int socket_id = -1;

#if defined(__linux__)
    char socket_path[256];
    int path_result = std::snprintf(      //
        socket_path, sizeof(socket_path), //
        "/sys/devices/system/cpu/cpu%d/topology/physical_package_id", core_id);
    if (path_result < 0 || static_cast<std::size_t>(path_result) >= sizeof(socket_path)) return -1; // ? Path too long

    FILE *socket_file = ::fopen(socket_path, "r");
    if (!socket_file) return -1; // ? Can't read socket info

    if (::fscanf(socket_file, "%d", &socket_id) != 1) socket_id = -1; // ? Failed to parse
    ::fclose(socket_file);
#endif

    return socket_id;
}

/**
 *  @brief Fetches the RAM page size in bytes.
 *  @retval The size of a memory page in bytes, typically 4096 on most systems.
 *  @note On Linux, this is the system page size, which may differ from Huge Pages sizes.
 */
static std::size_t get_ram_page_size() noexcept {
#if FU_ENABLE_NUMA
    return static_cast<std::size_t>(::numa_pagesize());
#elif defined(__unix__) || defined(__unix) || defined(unix) || defined(__APPLE__)
    return ::sysconf(_SC_PAGESIZE);
#else
    return 4096;
#endif
}

/**
 *  @brief Fetches the total RAM amount available on the system in bytes.
 *  @retval Total system RAM in bytes, or 0 if detection fails.
 *  @note This function provides cross-platform detection of total physical memory.
 */
static std::size_t get_ram_total_volume() noexcept {
#if defined(__linux__)
    // On Linux, read from /proc/meminfo
    FILE *meminfo_file = ::fopen("/proc/meminfo", "r");
    if (!meminfo_file) return 0;

    char line[256];
    while (::fgets(line, sizeof(line), meminfo_file)) {
        if (::strncmp(line, "MemTotal:", 9) == 0) {
            std::size_t memory_kb = 0;
            if (::sscanf(line, "MemTotal: %zu kB", &memory_kb) == 1) {
                ::fclose(meminfo_file);
                return memory_kb * 1024; // Convert kB to bytes
            }
        }
    }
    ::fclose(meminfo_file);
    return 0;
#elif defined(__APPLE__)
    // On macOS, use sysctl
    int mib[2] = {CTL_HW, HW_MEMSIZE};
    std::uint64_t memory_bytes = 0;
    std::size_t size = sizeof(memory_bytes);
    if (::sysctl(mib, 2, &memory_bytes, &size, nullptr, 0) == 0) return static_cast<std::size_t>(memory_bytes);
    return 0;
#elif defined(_WIN32)
    // On Windows, use GlobalMemoryStatusEx
    MEMORYSTATUSEX mem_status;
    mem_status.dwLength = sizeof(mem_status);
    if (::GlobalMemoryStatusEx(&mem_status)) return static_cast<std::size_t>(mem_status.ullTotalPhys);
    return 0;
#elif defined(__unix__) || defined(__unix) || defined(unix)
    // On other Unix systems, try sysconf
    long pages = ::sysconf(_SC_PHYS_PAGES);
    long page_size = ::sysconf(_SC_PAGE_SIZE);
    if (pages > 0 && page_size > 0) return static_cast<std::size_t>(pages) * static_cast<std::size_t>(page_size);
    return 0;
#else
    // Fallback: return 0 if platform is not supported
    return 0;
#endif
}

/**
 *  @brief Describes the configured & supported (by OS & CPU) memory pages sizes.
 *
 *  This class avoids HugeTLBfs in favor of a direct access to the @b `/sys` filesystem.
 *  Aside from fetching the stats, it also allows us to change settings if admin privileges
 *  are granted to running process.
 *
 *  @section Huge Pages & Transparent Huge Pages
 *
 *  Virtual Address Space (VAS) is divided into pages, typically 4 KB in size.
 *  Converting a virtual address to a physical address requires a page table lookup.
 *  Think of it as a hash table... and as everyone knows, hash table lookups and updates
 *  aren't free, so most chips have a "Translation Lookaside Buffer" @b (TLB) cache
 *  as part of the "Memory Management Unit" @b (MMU) to speed up the process.
 *
 *  To keep it fast, in Big Data applications, one would like to use larger pages,
 *  to reduce the number of distinct entries in the TLB cache. Going from 4 KB to
 *  2 MB or 1 GB "Huge Pages" @b (HPs), reduces the table size by 512 or 262K times,
 *  respectively.
 *
 *  To benefit from those, some applications rely on "Transparent Huge Pages" @b (THP),
 *  which are automatically allocated by the kernel. Such implicit behaviour isn't
 *  great for performance-oriented applications, so the `linux_numa_allocator` provides
 *  a @b `fetch_max_huge_size` API.
 *
 *  @see https://docs.kernel.org/admin-guide/mm/hugetlbpage.html
 */
template <std::size_t max_page_sizes_ = 4>
class ram_page_settings {
    static constexpr std::size_t max_page_sizes_k = max_page_sizes_;
    std::array<ram_page_setting_t, max_page_sizes_k> sizes_ {0}; // ? Huge page sizes in bytes
    std::size_t count_sizes_ {0};                                // ? Number of supported huge page sizes
    std::size_t total_memory_bytes_ {0};                         // ? Total memory available on this NUMA node
  public:
    /**
     *  @brief Finds the largest Huge Pages size available for the given NUMA node.
     */
    ram_page_setting_t largest_free() const noexcept {
        if (!count_sizes_) return {};
        ram_page_setting_t largest = sizes_[0];
        for (std::size_t i = 1; i < count_sizes_; ++i)
            if (sizes_[i].free_pages > largest.free_pages) largest = sizes_[i];
        return largest;
    }

    /**
     *  @brief Fetches all available huge page sizes for the given NUMA node.
     *  @note Kernel support doesn't mean that pages of that size have a valid mount point.
     */
    bool try_harvest(numa_node_id_t node_id) noexcept {
        assert(node_id >= 0 && "NUMA node ID must be non-negative");

#if FU_ENABLE_NUMA // We need Linux for `opendir`

        std::size_t count_sizes = 0; // ? Number of sizes found

        // Build path to NUMA node's hugepages directory
        char hugepages_path[256];
        int path_result = std::snprintf(            //
            hugepages_path, sizeof(hugepages_path), //
            "/sys/devices/system/node/node%d/hugepages", node_id);
        if (path_result < 0 || static_cast<std::size_t>(path_result) >= sizeof(hugepages_path))
            return false; // ? Path too long

        DIR *hugepages_dir = ::opendir(hugepages_path);
        if (!hugepages_dir) return false; // ? Can't open NUMA node hugepages directory

        struct dirent *entry;
        while ((entry = ::readdir(hugepages_dir)) != nullptr && count_sizes < max_page_sizes_k) {
            // Look for directories named "hugepages-*kB"
            if (entry->d_type != DT_DIR) continue;
            if (::strncmp(entry->d_name, "hugepages-", 10) != 0) continue;

            // Extract size from directory name (e.g., "hugepages-2048kB" -> 2048)
            char const *size_start = entry->d_name + 10; // ? Skip "hugepages-"
            char *size_end = nullptr;
            std::size_t bytes_per_page_kb = static_cast<std::size_t>(::strtoull(size_start, &size_end, 10));

            // Verify the suffix is "kB"
            if (!size_end || std::strcmp(size_end, "kB") != 0) continue;
            if (bytes_per_page_kb == 0) continue; // ? Invalid size

            std::size_t const bytes_per_page = bytes_per_page_kb * 1024;

            // Read NUMA-node-specific huge page statistics
            char nr_hugepages_path[512];
            char free_hugepages_path[512];

            path_result = std::snprintf(                      //
                nr_hugepages_path, sizeof(nr_hugepages_path), //
                "%s/%s/nr_hugepages", hugepages_path, entry->d_name);
            if (path_result < 0 || static_cast<std::size_t>(path_result) >= sizeof(nr_hugepages_path))
                continue; // ? Path too long

            path_result = std::snprintf(                          //
                free_hugepages_path, sizeof(free_hugepages_path), //
                "%s/%s/free_hugepages", hugepages_path, entry->d_name);
            if (path_result < 0 || static_cast<std::size_t>(path_result) >= sizeof(free_hugepages_path))
                continue; // ? Path too long

            // Read allocated huge pages count
            FILE *nr_file = ::fopen(nr_hugepages_path, "r");
            if (!nr_file) continue; // ? Can't read allocation count

            std::size_t allocated_pages = 0;
            std::size_t free_pages = 0;
            if (::fscanf(nr_file, "%zu", &allocated_pages) != 1) {
                ::fclose(nr_file);
                continue; // ? Failed to parse allocated count
            }
            ::fclose(nr_file);

            // Read free huge pages count
            FILE *free_file = ::fopen(free_hugepages_path, "r");
            if (free_file) {
                if (::fscanf(free_file, "%zu", &free_pages) != 1) {
                    free_pages = 0; // ? Assume none are free if parsing fails
                }
                ::fclose(free_file);
            }

            // Add to our list with NUMA node information
            sizes_[count_sizes].bytes_per_page = bytes_per_page;
            sizes_[count_sizes].available_pages = allocated_pages;
            sizes_[count_sizes].free_pages = free_pages;
            ++count_sizes;
        }
        ::closedir(hugepages_dir);

        // Read total memory for this NUMA node from meminfo
        char meminfo_path[256];
        path_result =
            std::snprintf(meminfo_path, sizeof(meminfo_path), "/sys/devices/system/node/node%d/meminfo", node_id);
        if (path_result > 0 && static_cast<std::size_t>(path_result) < sizeof(meminfo_path)) {
            FILE *meminfo_file = ::fopen(meminfo_path, "r");
            if (meminfo_file) {
                char line[256];
                while (::fgets(line, sizeof(line), meminfo_file)) {
                    if (::strncmp(line, "Node ", 5) == 0 && ::strstr(line, " MemTotal:")) {
                        // Parse line like "Node 0 MemTotal:    32768000 kB"
                        std::size_t memory_kb = 0;
                        if (::sscanf(line, "Node %*d MemTotal: %zu kB", &memory_kb) == 1) {
                            total_memory_bytes_ = memory_kb * 1024; // Convert kB to bytes
                            break;
                        }
                    }
                }
                ::fclose(meminfo_file);
            }
        }

        count_sizes_ = count_sizes;
        return true;
#else
        return false;
#endif
    }

    std::size_t size() const noexcept { return count_sizes_; }
    std::size_t total_memory_bytes() const noexcept { return total_memory_bytes_; }
    ram_page_setting_t const *begin() const noexcept { return sizes_.data(); }
    ram_page_setting_t const *end() const noexcept { return sizes_.data() + count_sizes_; }
    ram_page_setting_t const &operator[](std::size_t const index) const noexcept {
        assert(index < count_sizes_ && "Index is out of bounds");
        return sizes_[index];
    }

    /**
     *  @brief Attempts to reserve huge pages of a specific size on the current NUMA node.
     *  @param[in] page_size_bytes The size of huge pages to reserve (must match an available size)
     *  @param[in] num_pages Number of pages to reserve
     *  @return true if reservation was successful, false otherwise
     *  @note Requires root privileges or appropriate capabilities
     */
    bool try_change(numa_node_id_t node_id, std::size_t page_size_bytes, std::size_t num_pages) noexcept {
        assert(node_id >= 0 && "NUMA node ID must be non-negative");

        // Find the matching page size entry
        std::size_t page_index = count_sizes_;
        for (std::size_t i = 0; i < count_sizes_; ++i) {
            if (sizes_[i].bytes_per_page == page_size_bytes) {
                page_index = i;
                break;
            }
        }
        if (page_index >= count_sizes_) return false; // ? Page size not found

        // Calculate the page size in kB for the directory name
        std::size_t const page_size_kb = page_size_bytes / 1024;

        // Build path to the nr_hugepages file
        char nr_hugepages_path[512];
        int const path_result = std::snprintf(                                        //
            nr_hugepages_path, sizeof(nr_hugepages_path),                             //
            "/sys/devices/system/node/node%d/hugepages/hugepages-%zukB/nr_hugepages", //
            node_id, page_size_kb);

        if (path_result < 0 || static_cast<std::size_t>(path_result) >= sizeof(nr_hugepages_path))
            return false; // ? Path too long

        // Write the new reservation count
        FILE *nr_file = ::fopen(nr_hugepages_path, "w");
        if (!nr_file) return false; // ? Can't open for writing (likely permissions issue)

        bool const update_success = (::fprintf(nr_file, "%zu", num_pages) > 0);
        ::fclose(nr_file);
        if (!update_success) return false; // ? Failed to write the number of pages

        // Refresh our internal state if write was successful
        return try_harvest(node_id);
    }
};

using ram_page_settings_t = ram_page_settings<>;

/**
 *  @brief Describes a NUMA node, containing its ID, memory size, and core IDs.
 *  @sa Views different slices of the `numa_topology` structure.
 */
template <std::size_t max_page_sizes_ = 4>
struct numa_node {
    static constexpr std::size_t max_page_sizes_k = max_page_sizes_;

    numa_node_id_t node_id {-1};                       // ? Unique NUMA node ID, in [0, numa_max_node())
    numa_socket_id_t socket_id {-1};                   // ? Physical CPU socket ID
    std::size_t memory_size {0};                       // ? RAM volume in bytes
    numa_core_id_t const *first_core_id {nullptr};     // ? Pointer to the first core ID in the `core_ids` array
    std::size_t core_count {0};                        // ? Number of items in `core_ids` array
    ram_page_settings<max_page_sizes_k> page_sizes {}; // ? Huge page sizes available on this NUMA node
};

using numa_node_t = numa_node<>;

template <typename value_type_, typename comparator_type_ = std::less<value_type_>>
void bubble_sort(value_type_ *array, std::size_t size, comparator_type_ comp = {}) noexcept {
    assert(array != nullptr && "Array must not be null");
    for (std::size_t i = 0; i < size - 1; ++i)
        for (std::size_t j = 0; j < size - i - 1; ++j)
            if (comp(array[j + 1], array[j])) std::swap(array[j], array[j + 1]);
}

/**
 *  @brief NUMA topology descriptor: describing memory pools and core counts next to them.
 *
 *  Uses dynamic memory to store the NUMA nodes and their cores. Assuming we may soon have
 *  Intel "Sierra Forest"-like CPUs with 288 cores with up to 8 sockets per node, this structure
 *  can easily grow to 10 KB.
 */
template <std::size_t max_page_sizes_ = 4, typename allocator_type_ = std::allocator<char>>
struct numa_topology {

    using allocator_t = allocator_type_;
    using cores_allocator_t = typename std::allocator_traits<allocator_t>::template rebind_alloc<int>;
    using nodes_allocator_t = typename std::allocator_traits<allocator_t>::template rebind_alloc<numa_node_t>;
    static constexpr std::size_t max_page_sizes_k = max_page_sizes_;

  private:
    allocator_t allocator_ {};
    numa_node_t *nodes_ {nullptr};
    numa_core_id_t *node_core_ids_ {nullptr}; // ? Unsigned integers in [0, threads_count), grouped by NUMA node
    std::size_t nodes_count_ {0};             // ? Number of NUMA nodes
    std::size_t cores_count_ {0};             // ? Total number of cores in all nodes

  public:
    constexpr numa_topology() noexcept = default;
    numa_topology(numa_topology &&o) noexcept
        : allocator_(std::move(o.allocator_)), nodes_(o.nodes_), node_core_ids_(o.node_core_ids_),
          nodes_count_(o.nodes_count_), cores_count_(o.cores_count_) {
        o.nodes_ = nullptr;
        o.node_core_ids_ = nullptr;
        o.nodes_count_ = 0;
        o.cores_count_ = 0;
    }

    numa_topology &operator=(numa_topology &&other) noexcept {
        if (this != &other) {
            reset(); // ? Reset the current state
            allocator_ = std::move(other.allocator_);
            nodes_ = std::exchange(other.nodes_, nullptr);
            node_core_ids_ = std::exchange(other.node_core_ids_, nullptr);
            nodes_count_ = std::exchange(other.nodes_count_, 0);
            cores_count_ = std::exchange(other.cores_count_, 0);
        }
        return *this;
    }

    numa_topology(numa_topology const &) = delete;
    numa_topology &operator=(numa_topology const &) = delete;

    ~numa_topology() noexcept { reset(); }

    void reset() noexcept {
        cores_allocator_t cores_alloc {allocator_};
        nodes_allocator_t nodes_alloc {allocator_};

        if (node_core_ids_) cores_alloc.deallocate(node_core_ids_, cores_count_);
        if (nodes_) nodes_alloc.deallocate(nodes_, nodes_count_);

        nodes_ = nullptr;
        node_core_ids_ = nullptr;
        nodes_count_ = cores_count_ = 0;
    }

    std::size_t nodes_count() const noexcept { return nodes_count_; }
    std::size_t threads_count() const noexcept { return cores_count_; }
    numa_node_t const &node(std::size_t const node_index) const noexcept {
        assert(node_index < nodes_count_ && "Node ID is out of bounds");
        return nodes_[node_index];
    }

    /**
     *  @brief Harvests CPU-memory topology.
     *  @retval false if the kernel lacks NUMA support or the harvest failed.
     *  @retval true if the harvest was successful and the topology is ready to use.
     */
    bool try_harvest() noexcept {
#if FU_ENABLE_NUMA
        struct bitmask *numa_mask = nullptr;
        numa_node_t *nodes_ptr = nullptr;
        numa_core_id_t *core_ids_ptr = nullptr;
        numa_node_id_t max_numa_node_id = -1;

        // Allocators must be visible to the cleanup path
        nodes_allocator_t nodes_alloc {allocator_};
        cores_allocator_t cores_alloc {allocator_};

        // These counters are reused in the failure handler
        std::size_t fetched_nodes = 0, fetched_cores = 0;

        if (::numa_available() < 0) goto failed_harvest; // ! Linux kernel lacks NUMA support
        ::numa_node_to_cpu_update();                     // ? Reset the outdated stale state

        numa_mask = ::numa_allocate_cpumask();
        if (!numa_mask) goto failed_harvest; // ! Allocation failed

        // First pass – measure
        max_numa_node_id = ::numa_max_node();
        for (numa_node_id_t node_id = 0; node_id <= max_numa_node_id; ++node_id) {
            long long dummy;
            if (::numa_node_size64(node_id, &dummy) < 0) continue; // ! Offline node
            ::numa_bitmask_clearall(numa_mask);
            if (::numa_node_to_cpus(node_id, numa_mask) < 0) continue; // ! Invalid CPU map
            std::size_t const node_cores = static_cast<std::size_t>(::numa_bitmask_weight(numa_mask));
            assert(node_cores > 0 && "Node must have at least one core");
            fetched_nodes += 1;
            fetched_cores += node_cores;
        }
        if (fetched_nodes == 0) goto failed_harvest; // ! Zero nodes is not a valid state

        // Second pass – allocate
        nodes_ptr = nodes_alloc.allocate(fetched_nodes);
        core_ids_ptr = cores_alloc.allocate(fetched_cores);
        if (!nodes_ptr || !core_ids_ptr) goto failed_harvest; // ! Allocation failed

        // Populate
        for (numa_node_id_t node_id = 0, core_index = 0, node_index = 0; node_id <= max_numa_node_id; ++node_id) {
            long long memory_size;
            if (::numa_node_size64(node_id, &memory_size) < 0) continue;
            ::numa_bitmask_clearall(numa_mask);
            if (::numa_node_to_cpus(node_id, numa_mask) < 0) continue;

            numa_node_t &node = nodes_ptr[node_index];
            node.node_id = node_id;
            node.memory_size = static_cast<std::size_t>(memory_size);
            node.first_core_id = core_ids_ptr + core_index;
            node.core_count = static_cast<std::size_t>(::numa_bitmask_weight(numa_mask));
            assert(node.core_count > 0 && "Node is known to have at least one core");
            node.socket_id = get_socket_id_for_core(node.first_core_id[0]);

            // Most likely, this will fill `core_ids_ptr` with `std::iota`-like values
            for (std::size_t bit_offset = 0; bit_offset < numa_mask->size; ++bit_offset)
                if (::numa_bitmask_isbitset(numa_mask, static_cast<unsigned int>(bit_offset)))
                    core_ids_ptr[core_index++] = static_cast<numa_core_id_t>(bit_offset);

            // Fetch Huge Page sizes for this NUMA node
            node.page_sizes.try_harvest(node_id); // ! We are not raising the failure - Huge Pages are optional
            node_index++;
        }

        // Commit
        nodes_ = nodes_ptr;
        node_core_ids_ = core_ids_ptr;
        nodes_count_ = fetched_nodes;
        cores_count_ = fetched_cores;
        ::numa_free_cpumask(numa_mask); // ? Clean up

        // Let's sort all the nodes by their socket ID, then by number of cores, then by first core ID
        bubble_sort(nodes_, nodes_count_, [](numa_node_t const &a, numa_node_t const &b) noexcept {
            if (a.socket_id != b.socket_id) return a.socket_id < b.socket_id;
            if (a.core_count != b.core_count) return a.core_count > b.core_count; // ? Sort by descending core count
            return a.first_core_id[0] < b.first_core_id[0];                       // ? Sort by first core ID
        });

        return true;

    failed_harvest:
        if (nodes_ptr) nodes_alloc.deallocate(nodes_ptr, fetched_nodes);
        if (core_ids_ptr) cores_alloc.deallocate(core_ids_ptr, fetched_cores);
        if (numa_mask) ::numa_free_cpumask(numa_mask);
#endif // FU_ENABLE_NUMA
        return false;
    }

    /**
     *  @brief Copy-assigns the topology from @p other.
     *
     *  Instead of a copy-constructor we expose an explicit operation that can
     *  FAIL – returning `false` if *any* intermediate allocation fails.
     *
     *  @param other Source topology.
     *  @retval true  Success, the current instance now owns a deep copy.
     *  @retval false Allocation failed, the current instance is unchanged.
     */
    bool try_assign(numa_topology const &other) noexcept {
        if (this == &other) return true; // ? Self-assignment is a no-op

        // Prepare scratch
        nodes_allocator_t nodes_alloc {allocator_};
        cores_allocator_t cores_alloc {allocator_};

        numa_node_t *scratch_nodes = nullptr;
        numa_core_id_t *scratch_core_ids = nullptr;
        if (other.nodes_count_) {
            scratch_nodes = nodes_alloc.allocate(other.nodes_count_);
            if (!scratch_nodes) return false; // ! OOM
        }
        if (other.cores_count_) {
            scratch_core_ids = cores_alloc.allocate(other.cores_count_);
            if (!scratch_core_ids) {
                if (scratch_nodes) nodes_alloc.deallocate(scratch_nodes, other.nodes_count_);
                return false; // ! OOM
            }
        }

        // Deep copy
        if (other.cores_count_ > 0)
            std::memcpy(scratch_core_ids, other.node_core_ids_, other.cores_count_ * sizeof(numa_core_id_t));
        for (std::size_t i = 0; i < other.nodes_count_; ++i) {
            scratch_nodes[i] = other.nodes_[i];
            // Re-base `first_core_id` so it points into our own core-id block
            std::ptrdiff_t const offset = other.nodes_[i].first_core_id - other.node_core_ids_;
            scratch_nodes[i].first_core_id = scratch_core_ids + offset;
        }

        reset(); // ? Free old buffers
        nodes_ = scratch_nodes;
        node_core_ids_ = scratch_core_ids;
        nodes_count_ = other.nodes_count_;
        cores_count_ = other.cores_count_;
        return true;
    }
};

using numa_topology_t = numa_topology<>;

static constexpr std::size_t page_size_4k = 4ull * 1024ull;                       // 4 KB
static constexpr std::size_t page_size_2m_k = 2ull * 1024ull * 1024ull;           // 2 MB
static constexpr std::size_t page_size_1g_k = 1ull * 1024ull * 1024ull * 1024ull; // 1 GB

/**
 *  @brief Tries binding the given address range to a specific NUMA @p `node_id`.
 *  @retval true if binding succeeded, false otherwise.
 */
static bool linux_numa_bind(void *ptr, std::size_t size_bytes, numa_node_id_t node_id) noexcept {
#if FU_ENABLE_NUMA
    // Pin the memory - that may require an extra allocation for `node_mask` on some systems
    ::nodemask_t node_mask;
    ::bitmask node_mask_as_bitset;
    node_mask_as_bitset.size = sizeof(node_mask) * 8;
    node_mask_as_bitset.maskp = &node_mask.n[0];
    ::numa_bitmask_setbit(&node_mask_as_bitset, static_cast<unsigned int>(node_id));
    int mbind_flags;
#if defined(MPOL_F_STATIC_NODES)
    mbind_flags = MPOL_F_STATIC_NODES;
#else
    mbind_flags = 1 << 15;
#endif // MPOL_F_STATIC_NODES

    long binding_status = ::mbind(ptr, size_bytes, MPOL_BIND, &node_mask.n[0], sizeof(node_mask) * 8 - 1,
                                  static_cast<unsigned int>(mbind_flags));
    if (binding_status < 0) return false; // ! Binding failed
    return true;                          // ? Binding succeeded
#else
    fu_unused_(ptr);
    fu_unused_(size_bytes);
    fu_unused_(node_id);
    return false;
#endif // FU_ENABLE_NUMA
}

/**
 *  @brief Tries allocating uninitialized memory and binding it to a specific NUMA @p `node_id`.
 *  @retval nullptr if allocation failed or the page size is unsupported.
 *  @retval pointer to the allocated memory on success.
 */
static void *linux_numa_allocate(std::size_t size_bytes, std::size_t page_size_bytes, numa_node_id_t node_id) noexcept {
    assert(node_id >= 0 && "NUMA node ID must be non-negative");
    assert(size_bytes % page_size_bytes == 0 && "Size must be a multiple of page size");

#if FU_ENABLE_NUMA

    // In simple cases, just redirect to `numa_alloc_onnode`
    if (page_size_bytes == static_cast<std::size_t>(::numa_pagesize())) return ::numa_alloc_onnode(size_bytes, node_id);

    // Make sure the page size makes sense for Linux
    int mmap_flags = MAP_PRIVATE | MAP_ANONYMOUS;
    if (page_size_bytes == page_size_4k) { mmap_flags |= MAP_HUGETLB; }
    else if (page_size_bytes == page_size_2m_k) { mmap_flags |= MAP_HUGETLB | static_cast<int>(MAP_HUGE_2MB); }
    else if (page_size_bytes == page_size_1g_k) { mmap_flags |= MAP_HUGETLB | static_cast<int>(MAP_HUGE_1GB); }
    else { return nullptr; } // ! Unsupported page size

    // Under the hood, `numa_alloc_onnode` uses `mmap` and `mbind` to allocate memory
    void *result_ptr = ::mmap(nullptr, size_bytes, PROT_READ | PROT_WRITE, mmap_flags, -1, 0);
    if (result_ptr == MAP_FAILED) return nullptr; // ! Allocation failed

    if (!linux_numa_bind(result_ptr, size_bytes, node_id)) {
        ::munmap(result_ptr, size_bytes); // ? Unbind failed, clean up
        return nullptr;                   // ! Binding failed
    }
    return result_ptr;
#else
    fu_unused_(size_bytes);
    fu_unused_(page_size_bytes);
    fu_unused_(node_id);
    return nullptr;
#endif // FU_ENABLE_NUMA
}

static void linux_numa_free(void *ptr, std::size_t size_bytes) noexcept {
    assert(ptr != nullptr && "Pointer must not be null");
    assert(size_bytes > 0 && "Size must be greater than zero");
#if FU_ENABLE_NUMA
    numa_free(ptr, size_bytes);
#else
    fu_unused_(ptr);
    fu_unused_(size_bytes);
#endif
}

/**
 *  @brief STL-compatible allocator pinned to a NUMA node, prioritizing Huge Pages.
 *
 *  A light-weight, but high-latency BLOB allocator, tied to a specific NUMA node ID.
 *  Every allocation is a system call to `mmap` and subsequent `mbind`, aligned to at
 *  least 4 KB page size.
 *
 *  @section C++ 23 Functionality
 *
 *  Whenever possible, the newer `allocate_at_least` API should be used to reduce the
 *  number of reallocations.
 */
template <typename value_type_ = char>
struct linux_numa_allocator {
    using value_type = value_type_;
    using size_type = std::size_t;
    using propagate_on_container_move_assignment = std::true_type;

  private:
    numa_node_id_t node_id_ {-1};     // ? Unique NUMA node ID, in [0, numa_max_node())
    size_type default_page_size_ {0}; // ? RAM page size in bytes, typically 4 KB

  public:
    numa_node_id_t node_id() const noexcept { return node_id_; }
    size_type default_page_size() const noexcept { return default_page_size_; }

    constexpr linux_numa_allocator() noexcept = default;
    explicit constexpr linux_numa_allocator(numa_node_id_t id, size_type paging = get_ram_page_size()) noexcept
        : node_id_(id), default_page_size_(paging) {}

    template <typename other_type_>
    explicit constexpr linux_numa_allocator(linux_numa_allocator<other_type_> const &o) noexcept
        : node_id_(o.node_id()), default_page_size_(o.default_page_size()) {}

    /**
     *  @brief Allocates memory for at least `size` elements of `value_type`.
     *  @param[in] size The number of elements to allocate.
     *  @param[in] page_size_bytes The size of the memory page to allocate, must be a multiple of `sizeof(value_type)`.
     *  @return allocation_result with a pointer to the allocated memory and the number of elements allocated.
     *  @retval empty object if the allocation failed or the size is not a multiple of `sizeof(value_type)`.
     */
    allocation_result<value_type *, size_type> allocate_at_least(size_type size, size_type page_size_bytes) noexcept {
        size_type const size_bytes = size * sizeof(value_type);
        size_type const aligned_size_bytes = (size_bytes + page_size_bytes - 1) / page_size_bytes * page_size_bytes;

        // Check if the new size is actually perfectly divisible by the `sizeof(value_type)`
        if (aligned_size_bytes % sizeof(value_type)) return {}; // ! Not a size multiple
        auto result_ptr = allocate(aligned_size_bytes / sizeof(value_type), page_size_bytes);
        if (!result_ptr) return {}; // ! Allocation failed
        return {result_ptr, size, aligned_size_bytes, page_size_bytes};
    }

    /**
     *  @brief Allocates a memory for `size` elements of `value_type`.
     *  @param[in] size The number of elements to allocate.
     *  @param[in] page_size_bytes The size of the memory page to allocate, must be a multiple of `sizeof(value_type)`.
     *  @return allocation_result with a pointer to the allocated memory and the number of elements allocated.
     *  @retval empty object if the allocation failed or the size is not a multiple of `sizeof(value_type)`.
     */
    value_type *allocate(size_type size, size_type page_size_bytes) noexcept {
        size_type const size_bytes = size * sizeof(value_type);
        void *result_ptr = linux_numa_allocate(size_bytes, page_size_bytes, node_id_);
        if (!result_ptr) return {}; // ! Allocation failed
        return static_cast<value_type *>(result_ptr);
    }

    /**
     *  @brief Allocates memory for at least `size` elements of `value_type`.
     *  @param[in] size The number of elements to allocate.
     *  @return allocation_result with a pointer to the allocated memory and the number of elements allocated.
     *  @retval empty object if the allocation failed or the size is not a multiple of `sizeof(value_type)`.
     */
    allocation_result<value_type *, size_type> allocate_at_least(size_type size) noexcept {
        // Go through all of the typical Linux page sizes,
        // finding the largest one that makes sense and doesn't fail.
        size_type const size_bytes = size * sizeof(value_type);

        // Try 1 GB Huge Pages, for buffers larger than 2 GB
        if (size_bytes >= (2u * page_size_1g_k))
            if (auto result = allocate_at_least(size, page_size_1g_k); result) return result;

        // Try 2 MB Huge Pages, for buffers larger than 4 MB
        if (size_bytes >= (2u * page_size_2m_k))
            if (auto result = allocate_at_least(size, page_size_2m_k); result) return result;

        return allocate_at_least(size, default_page_size_);
    }

    /**
     *  @brief Allocates memory for `size` elements of `value_type`.
     *  @param[in] size The number of elements to allocate.
     *  @return allocation_result with a pointer to the allocated memory and the number of elements allocated.
     *  @retval empty object if the allocation failed or the size is not a multiple of `sizeof(value_type)`.
     */
    value_type *allocate(size_type size) noexcept {
        // Go through all of the typical Linux page sizes,
        // finding the largest one that makes sense and doesn't fail.
        size_type const size_bytes = size * sizeof(value_type);

        // Try 1 GB Huge Pages, for buffers larger than 2 GB
        if (size_bytes >= (2u * page_size_1g_k))
            if (auto result = allocate(size, page_size_1g_k); result) return result;

        // Try 2 MB Huge Pages, for buffers larger than 4 MB
        if (size_bytes >= (2u * page_size_2m_k))
            if (auto result = allocate(size, page_size_2m_k); result) return result;

        return allocate(size, default_page_size_);
    }

    void deallocate(value_type *p, size_type n) noexcept { linux_numa_free(p, n * sizeof(value_type)); }

    template <typename other_type_>
    bool operator==(linux_numa_allocator<other_type_> const &o) const noexcept {
        return node_id_ == o.node_id_ && default_page_size_ == o.default_page_size_;
    }

    template <typename other_type_>
    bool operator!=(linux_numa_allocator<other_type_> const &o) const noexcept {
        return node_id_ != o.node_id_ || default_page_size_ != o.default_page_size_;
    }
};

using linux_numa_allocator_t = linux_numa_allocator<>;

#if FU_ENABLE_NUMA

/**
 *  @brief Used inside `linux_colocated_pool` to describe a pinned thread.
 *
 *  On Linux, we can advise the scheduler on the importance of certain execution threads.
 *  For that we need to know the thread IDs - `pid_t`, which is not the same as `pthread_t`,
 *  and not a process ID, but a thread ID... counter-intuitive, I know.
 *  @see https://man7.org/linux/man-pages/man2/gettid.2.html
 *
 *  That `pid_t` can only be retrieved from inside the thread via `gettid` system call,
 *  so we need some shared memory to make those IDs visible to other threads. Moreover,
 *  we need to safeguard the reads/writes with atomics to avoid race conditions.
 *  @see https://stackoverflow.com/a/558815
 */
struct alignas(default_alignment_k) numa_pthread_t {
    std::atomic<pthread_t> handle {};
    std::atomic<pid_t> id {};
    numa_core_id_t core_id {-1};
    qos_level_t qos_level {-1}; // TODO: Populate from VFS, if available
};

#pragma region - Linux Colocated Pool

/**
 *  @brief A Linux-only thread-pool pinned to one NUMA node and same QoS level physical cores.
 *
 *  Differs from the `basic_pool` template in the following ways:
 *  - constructor API: receives a name for the threads.
 *  - implementation & API of `try_spawn`: uses POSIX APIs to allocate, name, & pin threads.
 *  - worker loop: using Linux-specific napping mechanism to reduce power consumption.
 *  - implementation `sleep`: informing the scheduler to move the thread to IDLE state.
 *  - availability of `terminate`: which can be called mid-air to shred the pool.
 *
 *  When not to use this thread-pool?
 *  - don't use outside of Linux or in UMA (Uniform Memory Access) systems.
 *  - don't use if you just need to pin everything to a single NUMA node,
 *    for that: `numactl --cpunodebind=2 --membind=2 your_program`
 *
 *  How to best leverage this thread-pool?
 *  - use in conjunction with @b `linux_numa_allocator` to pin memory to the same NUMA node.
 *  - make sure the Linux kernel is built with @b `CONFIG_SCHED_IDLE` support.
 *  - avoid recreating the @b `numa_topology`, as it's expensive to harvest.
 */
template <typename micro_yield_type_ = standard_yield_t, std::size_t alignment_ = default_alignment_k>
struct linux_colocated_pool {

  public:
    using allocator_t = linux_numa_allocator_t;
    using micro_yield_t = micro_yield_type_;
    static_assert(std::is_nothrow_invocable_r<void, micro_yield_t>::value,
                  "Yield must be callable w/out arguments & return void");
    static constexpr std::size_t alignment_k = alignment_;
    static_assert(alignment_k > 0 && (alignment_k & (alignment_k - 1)) == 0, "Alignment must be a power of 2");

    using index_t = std::size_t;
    static_assert(std::is_unsigned<index_t>::value, "Index type must be an unsigned integer");
    using epoch_index_t = index_t;  // ? A.k.a. number of previous API calls in [0, UINT_MAX)
    using thread_index_t = index_t; // ? A.k.a. "core index" or "thread ID" in [0, threads_count)
    using colocated_thread_t = colocated_thread<thread_index_t>;
    using prong_t = colocated_prong<index_t>;

    using punned_fork_context_t = void *;                                     // ? Pointer to the on-stack lambda
    using trampoline_t = void (*)(punned_fork_context_t, colocated_thread_t); // ? Wraps lambda's `operator()`

  private:
    using allocator_traits_t = std::allocator_traits<allocator_t>;
    using numa_pthread_allocator_t = typename allocator_traits_t::template rebind_alloc<numa_pthread_t>;

    // Thread-pool-specific variables:
    allocator_t allocator_ {};

    /**
     *  Differs from STL `workers_` in base in type and size, as it may contain the `pthread_self`
     *  at the first position. If the @b `numa_pin_to_core_k` granularity is used, the `numa_pthread_t::core_id`
     *  will be set to the individual core IDs.
     */
    unique_padded_buffer<numa_pthread_t, numa_pthread_allocator_t> pthreads_ {};

    thread_index_t first_thread_ {0};                       // ? The index of the first thread to start from
    caller_exclusivity_t exclusivity_ {caller_inclusive_k}; // ? Whether the caller thread is included in the count
    std::size_t sleep_length_micros_ {0}; // ? How long to sleep in microseconds when waiting for tasks

    using char16_name_t = char[16];    // ? Fixed-size thread name buffer, for POSIX thread naming
    char16_name_t name_ {};            // ? Thread name buffer, for POSIX thread naming
    numa_node_id_t numa_node_id_ {-1}; // ? Unique NUMA node ID, in [0, numa_max_node())
    index_t colocation_index_ {0};     // ? Unique {NUMA node + QoS level} colocation ID, defined externally
    numa_pin_granularity_t pin_granularity_ {numa_pin_to_core_k};

    alignas(alignment_k) std::atomic<mood_t> mood_ {mood_t::grind_k};

    // Task-specific variables:
    punned_fork_context_t fork_state_ {nullptr}; // ? Pointer to the users lambda
    trampoline_t fork_trampoline_ {nullptr};     // ? Calls the lambda
    alignas(alignment_k) std::atomic<thread_index_t> threads_to_sync_ {0};
    alignas(alignment_k) std::atomic<epoch_index_t> epoch_ {0};

    alignas(alignment_k) std::atomic<index_t> dynamic_progress_ {0}; // ? Only used in `for_n_dynamic`

  public:
    linux_colocated_pool(linux_colocated_pool &&) = delete;
    linux_colocated_pool(linux_colocated_pool const &) = delete;
    linux_colocated_pool &operator=(linux_colocated_pool &&) = delete;
    linux_colocated_pool &operator=(linux_colocated_pool const &) = delete;

    explicit linux_colocated_pool(char const *name = "fork_union") noexcept {
        assert(name && "Thread name must not be null");
        if (std::strlen(name_) == 0) { std::strncpy(name_, "fork_union", sizeof(name_) - 1); } // ? Default name
        else { std::strncpy(name_, name, sizeof(name_) - 1), name_[sizeof(name_) - 1] = '\0'; }
    }

    ~linux_colocated_pool() noexcept { terminate(); }

    /**
     *  @brief Estimates the amount of memory managed by this pool handle and internal structures.
     *  @note This API is @b not synchronized.
     */
    std::size_t memory_usage() const noexcept {
        return sizeof(linux_colocated_pool) + threads_count() * sizeof(numa_pthread_t);
    }

    /** @brief Checks if the thread-pool's core synchronization points are lock-free. */
    bool is_lock_free() const noexcept { return mood_.is_lock_free() && threads_to_sync_.is_lock_free(); }

    /**
     *  @brief Returns the NUMA node ID this thread-pool is pinned to.
     *  @retval -1 if the thread-pool is not initialized or the NUMA node ID is unknown.
     *  @note This API is @b not synchronized.
     */
    numa_node_id_t numa_node_id() const noexcept { return numa_node_id_; }

    /**
     *  @brief Returns the colocation index of this thread-pool.
     *  @retval 0 if the thread-pool is not initialized or the colocation index is unknown.
     *  @note This API is @b not synchronized.
     */
    index_t colocation_index() const noexcept { return colocation_index_; }

    /**
     *  @brief Returns the first thread index in the thread-pool.
     *  @retval 0 in most cases, when the last argument to `try_spawn` is not specified.
     *  @note This API is @b not synchronized.
     */
    thread_index_t first_thread() const noexcept { return first_thread_; }

    /** @brief Exposes access to the internal atomic progress counter. Use with caution. */
    std::atomic<index_t> &unsafe_dynamic_progress_ref() noexcept { return dynamic_progress_; }

#pragma region Core API

    /**
     *  @brief Returns the number of threads in the thread-pool, including the main thread.
     *  @retval 0 if the thread-pool is not initialized, 1 if only the main thread is used.
     *  @note This API is @b not synchronized.
     */
    thread_index_t threads_count() const noexcept { return pthreads_.size(); }

    /**
     *  @brief Reports if the current calling thread will be used for broadcasts.
     *  @note This API is @b not synchronized.
     */
    caller_exclusivity_t caller_exclusivity() const noexcept { return exclusivity_; }

    /**
     *  @brief Creates a thread-pool addressing all cores on the given NUMA @p node.
     *  @param[in] node Describes the NUMA node to use, with its ID, memory size, and core IDs.
     *  @param[in] exclusivity Should we count the calling thread as one of the threads?
     *  @retval false if the number of threads is zero or if spawning has failed.
     *  @retval true if the thread-pool was created successfully, started, and is ready to use.
     *  @note This is the de-facto @b constructor - you only call it again after `terminate`.
     *  @sa Other overloads of `try_spawn` that allow to specify the number of threads.
     */
    bool try_spawn(numa_node_t const &node, caller_exclusivity_t const exclusivity = caller_inclusive_k) noexcept {
        return try_spawn(node, node.core_count, exclusivity);
    }

    /**
     *  @brief Creates a thread-pool with the given number of @p threads on the given NUMA @p node.
     *  @param[in] node Describes the NUMA node to use, with its ID, memory size, and core IDs.
     *  @param[in] threads The number of threads to be used.
     *  @param[in] exclusivity Should we count the calling thread as one of the threads?
     *  @param[in] pin_granularity How to pin the threads to the NUMA node?
     *  @param[in] first_thread The index of the first thread to start from, defaults to 0.
     *  @param[in] colocation_index A unique index for the {NUMA node + QoS level} colocation.
     *  @retval false if the number of threads is zero or if spawning has failed.
     *  @retval true if the thread-pool was created successfully, started, and is ready to use.
     *  @note This is the de-facto @b constructor - you only call it again after `terminate`.
     *
     *  @section Over- and Under-subscribing Cores and Pinning
     *
     *  We may accept @p threads different from the @p node.core_count, which allows us to:
     *  - over-subscribe the cores, i.e. use more threads than cores available on the NUMA node.
     *  - under-subscribe the cores, i.e. use fewer threads than cores available on the NUMA node.
     *
     *  If you only have one thread-pool active at any part of your application, that's meaningless.
     *  You'd be better off using exactly the number of cores available on the NUMA node and pinning
     *  them to individual cores with @b `numa_pin_to_core_k` granularity.
     */
    bool try_spawn(numa_node_t const &node, thread_index_t const threads,
                   caller_exclusivity_t const exclusivity = caller_inclusive_k,
                   numa_pin_granularity_t const pin_granularity = numa_pin_to_core_k,
                   thread_index_t const first_thread = 0, index_t const colocation_index = 0) noexcept {

        if (threads == 0) return false;          // ! Can't have zero threads working on something
        if (pthreads_.size() != 0) return false; // ! Already initialized

        // Allocate the thread pool of `numa_pthread_t` objects
        allocator_ = linux_numa_allocator_t {node.node_id};
        numa_pthread_allocator_t pthread_allocator {allocator_};
        unique_padded_buffer<numa_pthread_t, numa_pthread_allocator_t> pthreads {pthread_allocator};
        if (!pthreads.try_resize(threads)) return false; // ! Allocation failed

        // Allocate the `cpu_set_t` structure, assuming we may be on a machine
        // with a ridiculously large number of cores.
        int const max_possible_cores = ::numa_num_possible_cpus();
        cpu_set_t *cpu_set_ptr = CPU_ALLOC(max_possible_cores);

        // Before we start the threads, make sure we set some of the shared
        // state variables that will be used in the `_posix_worker_loop` function.
        pthreads_ = std::move(pthreads);
        first_thread_ = first_thread;
        colocation_index_ = colocation_index;
        exclusivity_ = exclusivity;
        numa_node_id_ = node.node_id;
        pin_granularity_ = pin_granularity;
        auto reset_on_failure = [&]() noexcept {
            pthreads_ = {};
            numa_node_id_ = -1;
            pin_granularity_ = numa_pin_to_core_k;
        };

        // Include the main thread into the list of handles
        bool const use_caller_thread = exclusivity == caller_inclusive_k;
        if (use_caller_thread) {
            pthreads_[0].handle.store(::pthread_self(), std::memory_order_release);
            pthreads_[0].id.store(::gettid(), std::memory_order_release);
        }

        // The startup sequence for the POSIX threads differs from the `basic_pool`,
        // where at start up there is a race condition to read the `pthreads_`.
        // So we mark the threads as "chilling" until the
        mood_.store(mood_t::chill_k, std::memory_order_release);

        // Initializing the thread pool can fail for all kinds of reasons, like:
        // - `EAGAIN` if we reach the `RLIMIT_NPROC` soft resource limit.
        // - `EINVAL` if an invalid attribute was specified.
        // - `EPERM` if we don't have the right permissions.
        for (thread_index_t i = use_caller_thread; i < threads; ++i) {

            pthread_t new_pthread_handle;
            int creation_result = ::pthread_create(&new_pthread_handle, nullptr, &_posix_worker_loop, this);
            pthreads_[i].handle.store(new_pthread_handle, std::memory_order_relaxed);
            pthreads_[i].id.store(-1, std::memory_order_relaxed);
            pthreads_[i].core_id = -1; // ? Not pinned yet

            if (creation_result != 0) {
                mood_.store(mood_t::die_k, std::memory_order_release);
                for (thread_index_t j = use_caller_thread; j < i; ++j) {
                    pthread_t cancel_pthread_handle = pthreads_[j].handle.load(std::memory_order_relaxed);
                    int cancel_result = ::pthread_cancel(cancel_pthread_handle);
                    assert(cancel_result == 0 && "Failed to cancel a thread");
                }
                reset_on_failure();
                CPU_FREE(cpu_set_ptr);
                return false; // ! Thread creation failed
            }
        }

        // Name all of the threads
        char16_name_t name;
        for (thread_index_t i = 0; i < pthreads_.size(); ++i) {
            fill_thread_name(                                    //
                name, name_,                                     //
                static_cast<std::size_t>(node.first_core_id[i]), //
                static_cast<std::size_t>(max_possible_cores));
            pthread_t naming_pthread_handle = pthreads_[i].handle.load(std::memory_order_relaxed);
            int naming_result = ::pthread_setname_np(naming_pthread_handle, name);
            assert(naming_result == 0 && "Failed to name a thread");
        }

        // Pin all of the threads
        std::size_t const cpu_set_size = CPU_ALLOC_SIZE(max_possible_cores);
        if (pin_granularity == numa_pin_to_core_k) {
            // Configure a mask for each thread, pinning it to a specific core
            for (thread_index_t i = 0; i < pthreads_.size(); ++i) {
                // Assign to a core in a round-robin fashion
                numa_core_id_t cpu = node.first_core_id[i % node.core_count];
                assert(cpu >= 0 && "Invalid CPU core ID");
                CPU_ZERO_S(cpu_set_size, cpu_set_ptr);
                CPU_SET_S(cpu, cpu_set_size, cpu_set_ptr);

                // Assign the mask to the thread
                pthread_t pin_pthread_handle = pthreads_[i].handle.load(std::memory_order_relaxed);
                int pin_result = ::pthread_setaffinity_np(pin_pthread_handle, cpu_set_size, cpu_set_ptr);
                assert(pin_result == 0 && "Failed to pin a thread to a NUMA node");
                pthreads_[i].core_id = cpu;
            }
        }
        else {
            // Configure one mask that will be shared by all threads
            CPU_ZERO_S(cpu_set_size, cpu_set_ptr);
            for (std::size_t i = 0; i < node.core_count; ++i) {
                numa_core_id_t cpu = node.first_core_id[i];
                assert(cpu >= 0 && "Invalid CPU core ID");
                CPU_SET_S(cpu, cpu_set_size, cpu_set_ptr);
            }
            assert(static_cast<std::size_t>(CPU_COUNT_S(cpu_set_size, cpu_set_ptr)) == node.core_count &&
                   "The CPU set must match the number of cores in the NUMA node");

            // Assign the same mask to all threads
            for (thread_index_t i = 0; i < pthreads_.size(); ++i) {
                pthread_t pin_pthread_handle = pthreads_[i].handle.load(std::memory_order_relaxed);
                int pin_result = ::pthread_setaffinity_np(pin_pthread_handle, cpu_set_size, cpu_set_ptr);
                assert(pin_result == 0 && "Failed to pin a thread to a NUMA node");
            }
        }

        // If all went well, we can store the thread-pool and start using it
        CPU_FREE(cpu_set_ptr); // ? Clean up the CPU set
        mood_.store(mood_t::grind_k, std::memory_order_release);
        return true;
    }

    /**
     *  @brief Executes a @p fork function in parallel on all threads.
     *  @param[in] fork The callback object, receiving the thread index as an argument.
     *  @return A `broadcast_join` synchronization point that waits in the destructor.
     *  @note Even in the `caller_exclusive_k` mode, can be called from just one thread!
     *  @sa For advanced resource management, consider `unsafe_for_threads` and `unsafe_join`.
     */
    template <typename fork_type_>
    FU_REQUIRES_((can_be_for_task_callback<fork_type_, index_t>()))
    broadcast_join<linux_colocated_pool, fork_type_> for_threads(fork_type_ &&fork) noexcept {
        return {*this, std::forward<fork_type_>(fork)};
    }

    /**
     *  @brief Executes a @p fork function in parallel on all threads, not waiting for the result.
     *  @param[in] fork The callback @b reference, receiving the thread index as an argument.
     *  @sa Use in conjunction with `unsafe_join`.
     */
    template <typename fork_type_>
    FU_REQUIRES_((can_be_for_thread_callback<fork_type_, index_t>()))
    void unsafe_for_threads(fork_type_ &fork) noexcept {

        thread_index_t const threads = threads_count();
        assert(threads != 0 && "Thread pool not initialized");
        caller_exclusivity_t const exclusivity = caller_exclusivity();
        bool const use_caller_thread = exclusivity == caller_inclusive_k;

        // Optional check: even in exclusive mode, only one thread can call this function.
        assert((use_caller_thread || threads_to_sync_.load(std::memory_order_acquire) == 0) &&
               "The broadcast function can't be called concurrently or recursively");

        // Configure "fork" details
        fork_state_ = std::addressof(fork);
        fork_trampoline_ = &_call_as_lambda<fork_type_>;
        threads_to_sync_.store(threads - use_caller_thread, std::memory_order_relaxed);

        // We are most likely already "grinding", but in the unlikely case we are not,
        // let's wake up from the "chilling" state with relaxed semantics. Assuming the sleeping
        // logic for the workers also checks the epoch counter, no synchronization is needed and
        // no immediate wake-up is required.
        mood_t may_be_chilling = mood_t::chill_k;
        bool const was_chilling = mood_.compare_exchange_weak( //
            may_be_chilling, mood_t::grind_k,                  //
            std::memory_order_relaxed, std::memory_order_relaxed);
        epoch_.fetch_add(1, std::memory_order_release); // ? Wake up sleepers

        // If the workers were indeed "chilling", we can inform the scheduler to wake them up.
        if (was_chilling) {
            for (std::size_t i = use_caller_thread; i < pthreads_.size(); ++i) {
                pid_t const pthread_id = pthreads_[i].id.load(std::memory_order_acquire);
                if (pthread_id < 0) continue; // ? Not set yet
                sched_param param {};
                ::sched_setscheduler(pthread_id, SCHED_FIFO | SCHED_RR, &param);
            }
        }
    }

    /** @brief Blocks the calling thread until the currently broadcasted task finishes. */
    void unsafe_join() noexcept {
        caller_exclusivity_t const exclusivity = caller_exclusivity();
        bool const use_caller_thread = exclusivity == caller_inclusive_k;

        // Execute on the current "main" thread
        if (use_caller_thread)
            fork_trampoline_(fork_state_, colocated_thread_t {static_cast<thread_index_t>(0), colocation_index_});

        // Actually wait for everyone to finish
        micro_yield_t micro_yield;
        while (threads_to_sync_.load(std::memory_order_acquire)) micro_yield();
    }

#pragma endregion Core API

#pragma region Control Flow

    /**
     *  @brief Stops all threads and deallocates the thread-pool after the last call finishes.
     *  @note Can be called from @b any thread at any time.
     *  @note Must `try_spawn` again to re-use the pool.
     *
     *  When and how @b NOT to use this function:
     *  - as a synchronization point between concurrent tasks.
     *
     *  When and how to use this function:
     *  - as a de-facto @b destructor, to stop all threads and deallocate the pool.
     *  - when you want to @b restart with a different number of threads.
     */
    void terminate() noexcept {
        assert(threads_to_sync_.load(std::memory_order_seq_cst) == 0); // ! No tasks must be running
        if (pthreads_.size() == 0) return;                             // ? Uninitialized

        numa_pthread_allocator_t pthread_allocator {allocator_};

        // Stop all threads and wait for them to finish
        mood_.store(mood_t::die_k, std::memory_order_release);

        caller_exclusivity_t const exclusivity = caller_exclusivity();
        bool const use_caller_thread = exclusivity == caller_inclusive_k;
        thread_index_t const threads = pthreads_.size();
        for (thread_index_t i = use_caller_thread; i != threads; ++i) {
            void *returned_value = nullptr;
            pthread_t const join_pthread_handle = pthreads_[i].handle.load(std::memory_order_relaxed);
            int const join_result = ::pthread_join(join_pthread_handle, &returned_value);
            assert(join_result == 0 && "Thread join failed");
        }

        // Deallocate the handles and IDs
        pthreads_ = {};

        // Unpin the caller thread if it was part of this pool and was pinned to the NUMA node.
        if (use_caller_thread) _reset_affinity();
        _reset_fork();

        mood_.store(mood_t::grind_k, std::memory_order_relaxed);
        epoch_.store(0, std::memory_order_relaxed);
    }

    /**
     *  @brief Transitions "workers" to a sleeping state, waiting for a wake-up call.
     *  @param[in] wake_up_periodicity_micros How often to check for new work in microseconds.
     *  @note Can only be called @b between the tasks for a single thread. No synchronization is performed.
     *
     *  This function may be used in some batch-processing operations when we clearly understand
     *  that the next task won't be arriving for a while and power can be saved without major
     *  latency penalties.
     *
     *  It may also be used in a high-level Python or JavaScript library offloading some parallel
     *  operations to an underlying C++ engine, where latency is irrelevant.
     */
    void sleep(std::size_t wake_up_periodicity_micros) noexcept {
        assert(wake_up_periodicity_micros > 0 && "Sleep length must be positive");
        sleep_length_micros_ = wake_up_periodicity_micros;
        mood_.store(mood_t::chill_k, std::memory_order_release);

        // On Linux we can update the thread's scheduling class to IDLE,
        // which will reduce the power consumption:
        caller_exclusivity_t const exclusivity = caller_exclusivity();
        bool const use_caller_thread = exclusivity == caller_inclusive_k;
        for (std::size_t i = use_caller_thread; i < pthreads_.size(); ++i) {
            pid_t const pthread_id = pthreads_[i].id.load(std::memory_order_acquire);
            if (pthread_id < 0) continue; // ? Not set yet
            sched_param param {};
            ::sched_setscheduler(pthread_id, SCHED_IDLE, &param);
        }
    }

    /** @brief Helper function to create a spin mutex with same yield characteristics. */
    static spin_mutex<micro_yield_t, alignment_k> make_mutex() noexcept { return {}; }

#pragma endregion Control Flow

#pragma region Indexed Task Scheduling

    /**
     *  @brief Distributes @p `n` similar duration calls between threads in slices, as opposed to individual indices.
     *  @param[in] n The total length of the range to split between threads.
     *  @param[in] fork The callback object, receiving the first @b `prong_t` and the slice length.
     */
    template <typename fork_type_ = dummy_lambda_t>
    FU_REQUIRES_((can_be_for_slice_callback<fork_type_, index_t>()))
    broadcast_join<linux_colocated_pool, invoke_for_slices<fork_type_, index_t>> //
        for_slices(index_t const n, fork_type_ &&fork) noexcept {

        return {*this, {n, threads_count(), std::forward<fork_type_>(fork)}};
    }

    /**
     *  @brief Same as `for_slices`, but doesn't wait for the result or guarantee fork lifetime.
     *  @param[in] n The total length of the range to split between threads.
     *  @param[in] fork The callback @b reference, receiving the first @b `prong_t` and the slice length.
     */
    template <typename fork_type_ = dummy_lambda_t>
    FU_REQUIRES_((can_be_for_slice_callback<fork_type_, index_t>()))
    void unsafe_for_slices(index_t const n, fork_type_ &fork) noexcept {

        invoke_for_slices<fork_type_ const &, index_t> invoker {n, threads_count(), fork};
        unsafe_for_threads(invoker);
    }

    /**
     *  @brief Distributes @p `n` similar duration calls between threads.
     *  @param[in] n The number of times to call the @p fork.
     *  @param[in] fork The callback object, receiving @b `prong_t` or a call index as an argument.
     *
     *  Is designed for a "balanced" workload, where all threads have roughly the same amount of work.
     *  @sa `for_n_dynamic` for a more dynamic workload.
     *  The @p fork is called @p `n` times, and each thread receives a slice of consecutive tasks.
     *  @sa `for_slices` if you prefer to receive workload slices over individual indices.
     */
    template <typename fork_type_ = dummy_lambda_t>
    FU_REQUIRES_((can_be_for_task_callback<fork_type_, index_t>()))
    broadcast_join<linux_colocated_pool, invoke_for_n<fork_type_, index_t>> //
        for_n(index_t const n, fork_type_ &&fork) noexcept {

        return {*this, {n, threads_count(), std::forward<fork_type_>(fork)}};
    }

    /**
     *  @brief Executes uneven tasks on all threads, greedying for work.
     *  @param[in] n The number of times to call the @p fork.
     *  @param[in] fork The callback object, receiving the `prong_t` or the task index as an argument.
     *  @sa `for_n` for a more "balanced" evenly-splittable workload.
     */
    template <typename fork_type_ = dummy_lambda_t>
    FU_REQUIRES_((can_be_for_task_callback<fork_type_, index_t>()))
    broadcast_join<linux_colocated_pool, invoke_for_n_dynamic<fork_type_, index_t>> //
        for_n_dynamic(index_t const n, fork_type_ &&fork) noexcept {

        return {*this, {n, threads_count(), dynamic_progress_, std::forward<fork_type_>(fork)}};
    }

#pragma endregion Indexed Task Scheduling

#pragma region Colocations Compatibility

    /**
     *  @brief Number of individual sub-pool with the same NUMA-locality and QoS.
     *  @retval 1 constant for compatibility.
     */
    constexpr index_t colocations_count() const noexcept { return 1; }

    /**
     *  @brief Returns the number of threads in one NUMA-specific local @b colocation.
     *  @retval Same value as `threads_count()`, as we only support one colocation.
     */
    thread_index_t threads_count(index_t colocation_index) const noexcept { return threads_count(); }

    /**
     *  @brief Converts a @p `global_thread_index` to a local thread index within a @b colocation.
     *  @retval Same value as @p `global_thread_index`, as we only support one colocation.
     */
    constexpr thread_index_t thread_local_index(thread_index_t global_thread_index,
                                                index_t colocation_index = 0) const noexcept {
        return global_thread_index;
    }

#pragma endregion Colocations Compatibility

  private:
    void _reset_fork() noexcept {
        fork_state_ = nullptr;
        fork_trampoline_ = nullptr;
    }

    void _reset_affinity() noexcept {
        int const max_possible_cores = ::numa_num_possible_cpus();
        if (max_possible_cores <= 0) return; // ? No cores available, nothing to reset
        cpu_set_t *cpu_set_ptr = CPU_ALLOC(static_cast<unsigned long>(max_possible_cores));
        if (!cpu_set_ptr) return;
        std::size_t const cpu_set_size = CPU_ALLOC_SIZE(static_cast<unsigned long>(max_possible_cores));
        CPU_ZERO_S(cpu_set_size, cpu_set_ptr);
        for (int cpu = 0; cpu < max_possible_cores; ++cpu) CPU_SET_S(cpu, cpu_set_size, cpu_set_ptr);
        int pin_result = ::pthread_setaffinity_np(::pthread_self(), cpu_set_size, cpu_set_ptr);
        assert(pin_result == 0 && "Failed to reset the caller thread's affinity");
        CPU_FREE(cpu_set_ptr);
        int spread_result = ::numa_run_on_node(-1); // !? Shouldn't it be `numa_all_nodes`
        assert(spread_result == 0 && "Failed to reset the caller thread's NUMA node affinity");
    }

    /**
     *  @brief A trampoline function that is used to call the user-defined lambda.
     *  @param[in] punned_lambda_pointer The pointer to the user-defined lambda.
     *  @param[in] prong The index of the thread & task index packed together.
     */
    template <typename fork_type_>
    static void _call_as_lambda(punned_fork_context_t punned_lambda_pointer,
                                colocated_thread_t colocated_thread) noexcept {
        fork_type_ &lambda_object = *static_cast<fork_type_ *>(punned_lambda_pointer);
        lambda_object(colocated_thread);
    }

    static void *_posix_worker_loop(void *arg) noexcept {
        linux_colocated_pool *pool = static_cast<linux_colocated_pool *>(arg);

        // Following section untile the main `while` loop may introduce race conditions,
        // so spin-loop for a bit until the pool is ready.
        mood_t mood;
        micro_yield_t micro_yield;
        while ((mood = pool->mood_.load(std::memory_order_acquire)) == mood_t::chill_k) micro_yield();

        // If we are ready to start grinding, export this threads metadata to make it externally
        // observable and controllable.
        thread_index_t local_thread_index = 0;
        if (mood == mood_t::grind_k) {
            // We locate the thread index by enumerating the `pthreads_` array
            auto &numa_pthreads = pool->pthreads_;
            thread_index_t const numa_pthreads_count = pool->pthreads_.size();
            pthread_t const thread_handle = ::pthread_self();
            for (local_thread_index = 0; local_thread_index < numa_pthreads_count; ++local_thread_index)
                if (::pthread_equal(numa_pthreads[local_thread_index].handle.load(std::memory_order_relaxed),
                                    thread_handle))
                    break;
            assert(local_thread_index < numa_pthreads_count && "Thread index must be in [0, threads_count)");

            // Assign the pthread ID to the shared memory
            pid_t const pthread_id = ::gettid();
            numa_pthreads[local_thread_index].id.store(pthread_id, std::memory_order_release);

            // Ensure this function isn't used by the main caller
            caller_exclusivity_t const exclusivity = pool->caller_exclusivity();
            bool const use_caller_thread = exclusivity == caller_inclusive_k;
            if (use_caller_thread)
                assert(local_thread_index != 0 && "The zero index is for the main thread, not worker!");
        }
        thread_index_t const global_thread_index = pool->first_thread_ + local_thread_index;

        // Run the infinite loop, using Linux-specific napping mechanism
        epoch_index_t last_epoch = 0;
        epoch_index_t new_epoch;
        while (true) {
            // Wait for either: a new ticket or a stop flag
            while ((new_epoch = pool->epoch_.load(std::memory_order_acquire)) == last_epoch &&
                   (mood = pool->mood_.load(std::memory_order_acquire)) == mood_t::grind_k)
                micro_yield();

            if (fu_unlikely_(mood == mood_t::die_k)) break;
            if (fu_unlikely_(mood == mood_t::chill_k) && (new_epoch == last_epoch)) {
                struct timespec ts {0, static_cast<long>(pool->sleep_length_micros_ * 1000)};
                ::clock_nanosleep(CLOCK_MONOTONIC, 0, &ts, nullptr);
                continue;
            }

            pool->fork_trampoline_(pool->fork_state_,
                                   colocated_thread_t {global_thread_index, pool->colocation_index_});
            last_epoch = new_epoch;

            // ! The decrement must come after the task is executed
            FU_MAYBE_UNUSED_ thread_index_t const before_decrement =
                pool->threads_to_sync_.fetch_sub(1, std::memory_order_release);
            assert(before_decrement > 0 && "We can't be here if there are no worker threads");
        }

        return nullptr;
    }

    static void fill_thread_name(                          //
        char16_name_t &output_name, char const *base_name, //
        std::size_t const index, std::size_t const max_possible_cores) noexcept {

        constexpr int max_visible_chars = sizeof(char16_name_t) - 1; // room left after the terminator
        int const digits = max_possible_cores < 10      ? 1
                           : max_possible_cores < 100   ? 2
                           : max_possible_cores < 1000  ? 3
                           : max_possible_cores < 10000 ? 4
                                                        : 0; // fall‑through – let snprintf clip

        if (digits == 0) {
#if defined(__GNUC__) && !defined(__clang__)
#pragma GCC diagnostic push
#pragma GCC diagnostic ignored "-Wformat-truncation"
#endif
            //  "%s:%zu" - worst‑case  (base up to 11 chars) + ":" + up‑to‑2‑digit index
            std::snprintf(&output_name[0], sizeof(char16_name_t), "%s:%zu", base_name, index + 1);
#if defined(__GNUC__) && !defined(__clang__)
#pragma GCC diagnostic pop
#endif
        }
        else {
            int const base_len = max_visible_chars - digits - 1; // -1 for ':'
            // "%.*s" - truncates base_name to base_len
            // "%0*zu" - prints zero‑padded index using exactly 'digits' characters
            std::snprintf(&output_name[0], sizeof(char16_name_t), "%.*s:%0*zu", base_len, base_name, digits, index + 1);
        }
    }
};

#pragma endregion - Linux Colocated Pool

#pragma region - Linux Pool

/**
 *  @brief Wraps the metadata needed for `for_slices` APIs for `broadcast_join` compatibility.
 *  @note Similar to `invoke_for_slices`, but dynamically determines the threads' colocation.
 */
template <typename pool_type_, typename fork_type_, typename index_type_>
class invoke_distributed_for_slices {

    pool_type_ &pool_;
    indexed_split<index_type_> split_;
    fork_type_ fork_;

  public:
    invoke_distributed_for_slices(pool_type_ &pool, index_type_ n, index_type_ threads, fork_type_ &&fork) noexcept
        : pool_(pool), split_(n, threads), fork_(std::forward<fork_type_>(fork)) {}

    void operator()(index_type_ const thread) const noexcept {
        indexed_range<index_type_> const range = split_[thread];
        if (range.count == 0) return; // ? No work for this thread
        index_type_ const colocation = pool_.thread_colocation(thread);
        fork_(colocated_prong<index_type_> {range.first, thread, colocation}, range.count);
    }
};

/**
 *  @brief Wraps the metadata needed for `for_n` APIs for `broadcast_join` compatibility.
 *  @note Similar to `invoke_for_n`, but dynamically determines the threads' colocation.
 */
template <typename pool_type_, typename fork_type_, typename index_type_>
class invoke_distributed_for_n {
    pool_type_ &pool_;
    indexed_split<index_type_> split_;
    fork_type_ fork_;

  public:
    invoke_distributed_for_n(pool_type_ &pool, index_type_ n, index_type_ threads, fork_type_ &&fork) noexcept
        : pool_(pool), split_(n, threads), fork_(std::forward<fork_type_>(fork)) {}

    void operator()(index_type_ const thread) const noexcept {
        indexed_range<index_type_> const range = split_[thread];
        index_type_ const colocation = pool_.thread_colocation(thread);
        for (index_type_ i = 0; i < range.count; ++i)
            fork_(colocated_prong<index_type_> {static_cast<index_type_>(range.first + i), thread, colocation});
    }
};

/**
 *  @brief Wraps the metadata needed for `for_n_dynamic` APIs for `broadcast_join` compatibility.
 *  @note Similar to `invoke_for_n_dynamic`, but dynamically determines the threads' colocation.
 *
 *  @section Scheduling Logic
 *
 *  Assuming the latency of accessing an atomic variable on a remote NUMA node is high, this "invoker"
 *  performs work-stealing in a different way. Let's say we receive N tasks and we have T threads
 *  across C colocations. Each colocation takes (N/C) tasks and splits them between (T/C) threads.
 *  Once threads in one pool saturate their local (N/C) tasks, they start looping through other
 *  colocations and stealing tasks from them, until all tasks are completed.
 *
 *  The hardest decision there is to how to chose the next "non-native" colocation to steal from.
 *  Linear probing will produce unbalanced contention. A tree-like probing will produce a more balanced
 *  outcome.
 */
template <typename pool_type_, typename fork_type_, typename index_type_>
class invoke_distributed_for_n_dynamic {

    pool_type_ &pool_;
    index_type_ n_;
    fork_type_ fork_;

  public:
    invoke_distributed_for_n_dynamic(pool_type_ &pool, index_type_ n, fork_type_ &&fork) noexcept
        : pool_(pool), n_(n), fork_(std::forward<fork_type_>(fork)) {

        // Reset the local progress to zero in each colocation
        index_type_ const colocations_count = pool_.colocations_count();
        for (index_type_ i = 0; i < colocations_count; ++i)
            pool_.unsafe_dynamic_progress_ref(i).store(0, std::memory_order_release);
    }

    void operator()(index_type_ const thread) noexcept {
        index_type_ const colocations_count = pool_.colocations_count();
        assert(colocations_count > 0 && "There must be at least one colocation");

        // In each colocations part, take one static prong per thread, if present.
        indexed_split<index_type_> split_between_colocations(n_, colocations_count);
        index_type_ const native_colocation = pool_.thread_colocation(thread);
        {
            index_type_ const threads_local = pool_.threads_count(native_colocation);
            indexed_range<index_type_> const range_local = split_between_colocations[native_colocation];
            index_type_ const n_local = range_local.count;
            index_type_ const n_local_dynamic = n_local > threads_local ? n_local - threads_local : 0;

            // Run (up to) one static prong on the current thread
            index_type_ const thread_local_index = pool_.thread_local_index(thread, native_colocation);
            index_type_ const one_static_prong_index = static_cast<index_type_>(n_local_dynamic + thread_local_index);
            colocated_prong<index_type_> prong( //
                static_cast<index_type_>(range_local.first + one_static_prong_index), thread, native_colocation);
            if (one_static_prong_index < n_local) fork_(prong);
        }

        coprime_permutation_range<index_type_> probing_strategy(0, colocations_count, thread);
        auto probe_iterator = probing_strategy.begin();

        // Next we will probe every colocation:
        index_type_ colocations_remaining = colocations_count;
        index_type_ current_colocation = native_colocation;
        while (colocations_remaining) {
            index_type_ const threads_local = pool_.threads_count(current_colocation);
            std::atomic<index_type_> &local_progress = pool_.unsafe_dynamic_progress_ref(current_colocation);
            indexed_range<index_type_> const range_local = split_between_colocations[current_colocation];
            index_type_ const n_local = range_local.count;
            index_type_ const n_local_dynamic = n_local > threads_local ? n_local - threads_local : 0;

            // Same loop as in `invoke_for_n_dynamic::operator()`
            while (true) {
                index_type_ prong_local_offset = local_progress.fetch_add(1, std::memory_order_relaxed);
                bool const beyond_last_prong = prong_local_offset >= n_local_dynamic;
                if (beyond_last_prong) break;
                colocated_prong<index_type_> prong(range_local.first + prong_local_offset, thread, current_colocation);
                fork_(prong);
            }

            // Now pick some other colocation to probe.
            colocations_remaining--;
            if (colocations_remaining) {
                do { ++probe_iterator; } while (*probe_iterator == native_colocation); // At most 2 iterations
                current_colocation = *probe_iterator;
            }
        }
    }
};

/**
 *  @brief A Linux-only pool over all distributed "thread colocations", NUMA nodes, and QoS levels.
 *
 *  Differs from the `basic_pool` template in the following ways:
 *  - constructor API: receives the NUMA nodes topology, & a name for threads.
 *  - implementation of `try_spawn`: redirects to individual `linux_colocated_pool` instances.
 *
 *  Many of the parallel ops benefit from having some minimal amount of @b "scratch-space" that
 *  can be used as an output buffer for partial results, before they can be aggregated from the
 *  calling thread. Reductions are a great example, and allocating a new buffer for each thread
 *  on each call is quite wasteful, so we always keep some around.
 *
 *  This thread-pool doesn't (yet) provide "reductions" or other reach operations, but uses a
 *  small pool of NUMA-local memory to dampen the cost of `for_n_dynamic` scheduling.
 */
template <typename micro_yield_type_ = standard_yield_t, std::size_t alignment_ = default_alignment_k>
struct linux_distributed_pool {

    using linux_colocated_pool_t = linux_colocated_pool<micro_yield_type_, alignment_>;
    using numa_topology_t = numa_topology<>;

    using allocator_t = linux_numa_allocator_t;
    using micro_yield_t = typename linux_colocated_pool_t::micro_yield_t;
    using index_t = typename linux_colocated_pool_t::index_t;
    using epoch_index_t = typename linux_colocated_pool_t::epoch_index_t;
    using thread_index_t = typename linux_colocated_pool_t::thread_index_t;
    static constexpr std::size_t alignment_k = linux_colocated_pool_t::alignment_k;
    using prong_t = colocated_prong<index_t>;

  private:
    numa_topology_t topology_ {};
    char name_[16] {}; // ? Thread name buffer, for POSIX thread naming
    thread_index_t threads_count_ {0};
    caller_exclusivity_t exclusivity_ {caller_inclusive_k}; // ? Whether the caller thread is included in the count

    struct colocation_t {
        alignas(alignment_k) linux_colocated_pool_t pool {};
    };

    using unique_colocation_buffer_t = unique_padded_buffer<colocation_t, linux_numa_allocator_t>;
    using colocations_t = unique_padded_buffer<unique_colocation_buffer_t, linux_numa_allocator_t>;
    /**
     *  @brief A heap allocated array of individual thread pools.
     *
     *  Similar to a @b `std::vector<std::unique_ptr<linux_colocated_pool_t>>`, but with each colocation placed
     *  on its own NUMA node, and with a custom allocator. All the entries are sorted/grouped by the colocation
     *  index in ascending order, and the first one always contains the current thread.
     */
    colocations_t colocations_ {};

  public:
    linux_distributed_pool(linux_distributed_pool &&) = delete;
    linux_distributed_pool(linux_distributed_pool const &) = delete;
    linux_distributed_pool &operator=(linux_distributed_pool &&) = delete;
    linux_distributed_pool &operator=(linux_distributed_pool const &) = delete;

    linux_distributed_pool(numa_topology_t topo = {}) noexcept
        : linux_distributed_pool("fork_union", std::move(topo)) {}

    explicit linux_distributed_pool(char const *name, numa_topology_t topo = {}) noexcept : topology_(std::move(topo)) {
        assert(name && "Thread name must not be null");
        if (std::strlen(name_) == 0) { std::strncpy(name_, "fork_union", sizeof(name_) - 1); } // ? Default name
        else { std::strncpy(name_, name, sizeof(name_) - 1), name_[sizeof(name_) - 1] = '\0'; }
    }

    ~linux_distributed_pool() noexcept { terminate(); }

    /**
     *  @brief Checks if the thread-pool's core synchronization points are lock-free.
     *  @note Only valid after the `try_spawn` call.
     */
    bool is_lock_free() const noexcept {
        return colocations_ && colocations_[0] && colocations_[0].only().pool.is_lock_free();
    }

    /**
     *  @brief Returns the NUMA topology used by this thread-pool.
     *  @note This API is @b not synchronized.
     */
    numa_topology_t const &topology() const noexcept { return topology_; }

    /**
     *  @brief Estimates the amount of memory managed by this pool handle and internal structures.
     *  @note This API is @b not synchronized.
     */
    std::size_t memory_usage() const noexcept {
        std::size_t total_bytes = sizeof(linux_distributed_pool);
        for (std::size_t i = 0; i < colocations_.size(); ++i) total_bytes += colocations_[i].only().pool.memory_usage();
        return total_bytes;
    }

#pragma region Core API

    /**
     *  @brief Returns the number of threads in the thread-pool, including the main thread.
     *  @retval 0 if the thread-pool is not initialized, 1 if only the main thread is used.
     *  @note This API is @b not synchronized.
     */
    thread_index_t threads_count() const noexcept { return threads_count_; }

    /**
     *  @brief Reports if the current calling thread will be used for broadcasts.
     *  @note This API is @b not synchronized.
     */
    caller_exclusivity_t caller_exclusivity() const noexcept { return exclusivity_; }

    /**
     *  @brief Creates a thread-pool addressing all cores across all NUMA nodes.
     *  @param[in] threads The number of threads to be used.
     *  @param[in] exclusivity Should we count the calling thread as one of the threads?
     *  @param[in] pin_granularity How to pin the threads to the NUMA node?
     *  @retval false if the number of threads is zero or if spawning has failed.
     *  @retval true if the thread-pool was created successfully, started, and is ready to use.
     *  @note This is the de-facto @b constructor - you only call it again after `terminate`.
     */
    bool try_spawn(                   //
        thread_index_t const threads, //
        caller_exclusivity_t const exclusivity = caller_inclusive_k,
        numa_pin_granularity_t const pin_granularity = numa_pin_to_core_k) noexcept {
        return try_spawn(topology_, threads, exclusivity, pin_granularity);
    }

    /**
     *  @brief Creates a thread-pool addressing all cores across all NUMA nodes.
     *  @param[in] topology The NUMA topology to use for the thread-pool.
     *  @param[in] exclusivity Should we count the calling thread as one of the threads?
     *  @param[in] pin_granularity How to pin the threads to the NUMA node?
     *  @retval false if the number of threads is zero or if spawning has failed.
     *  @retval true if the thread-pool was created successfully, started, and is ready to use.
     *  @note This is the de-facto @b constructor - you only call it again after `terminate`.
     */
    bool try_spawn( //
        numa_topology_t const &topology, caller_exclusivity_t const exclusivity = caller_inclusive_k,
        numa_pin_granularity_t const pin_granularity = numa_pin_to_core_k) noexcept {
        return try_spawn(topology, topology.threads_count(), exclusivity, pin_granularity);
    }

    /**
     *  @brief Creates a thread-pool addressing all cores across all NUMA nodes.
     *  @param[in] topology The NUMA topology to use for the thread-pool.
     *  @param[in] threads The number of threads to be used.
     *  @param[in] exclusivity Should we count the calling thread as one of the threads?
     *  @param[in] pin_granularity How to pin the threads to the NUMA node?
     *  @retval false if the number of threads is zero or if spawning has failed.
     *  @retval true if the thread-pool was created successfully, started, and is ready to use.
     *  @note This is the de-facto @b constructor - you only call it again after `terminate`.
     */
    bool try_spawn( //
        numa_topology_t const &topology,
        thread_index_t const threads, //
        caller_exclusivity_t const exclusivity = caller_inclusive_k,
        numa_pin_granularity_t const pin_granularity = numa_pin_to_core_k) noexcept {

        if (threads == 0) return false;        // ! Can't have zero threads working on something
        if (threads_count_ != 0) return false; // ! Already initialized

        numa_topology_t new_topology;
        if (!new_topology.try_assign(topology)) return false; // ! Copy-construction failed

        // We are going to place the control structures on the first NUMA node,
        // and pin the caller thread to it as well.
        numa_node_t const &first_node = new_topology.node(0);
        numa_node_id_t const first_node_id = first_node.node_id; // ? Typically zero
        linux_numa_allocator_t allocator {first_node_id};
        index_t const colocations_count = std::min(new_topology.nodes_count(), threads);

        colocations_t colocations(allocator);
        if (!colocations.try_resize(colocations_count)) return false; // ! Allocation failed

        // Now allocate each "local pool" on its own NUMA node
        for (index_t colocation_index = 0; colocation_index < colocations_count; ++colocation_index) {
            numa_node_t const &node = new_topology.node(colocation_index);
            numa_node_id_t const node_id = node.node_id;
            linux_numa_allocator_t node_allocator {node_id};
            unique_colocation_buffer_t colocation_padded_buffer(node_allocator);
            colocation_padded_buffer.try_resize(1);
            colocations[colocation_index] = std::move(colocation_padded_buffer);
        }

        auto reset_on_failure = [&]() noexcept {
            for (index_t colocation_index = 0; colocation_index < colocations_count; ++colocation_index) {
                if (colocations[colocation_index].size() == 0) continue; // ? No pool allocated
                colocations[colocation_index].only().pool.terminate();   // ? Stop the pool if it was started
            }
        };

        // If any one of the allocations failed, we need to clean up
        for (index_t colocation_index = 0; colocation_index < colocations_count; ++colocation_index) {
            if (colocations[colocation_index].size() == 1) continue;
            reset_on_failure();
            return false; // ! Allocation failed
        }

        // Every NUMA pool is allocated separately
        // - the first one may be "inclusive".
        // - others are always "exclusive" to the caller thread.
        indexed_split<thread_index_t> threads_per_node(threads, colocations_count);
        if (!colocations[0].only().pool.try_spawn(first_node, threads_per_node[0].count, exclusivity, pin_granularity,
                                                  0, 0)) {
            reset_on_failure();
            return false; // ! Spawning failed
        }

        for (index_t colocation_index = 1; colocation_index < colocations_count; ++colocation_index) {
            numa_node_t const &node = new_topology.node(colocation_index);
            colocation_t &colocation = colocations[colocation_index].only();
            if (!colocation.pool.try_spawn(node, threads_per_node[colocation_index].count, caller_exclusive_k,
                                           pin_granularity, threads_per_node[colocation_index].first,
                                           colocation_index)) {
                reset_on_failure();
                return false; // ! Spawning failed
            }
        }

        topology_ = std::move(new_topology);
        colocations_ = std::move(colocations);
        threads_count_ = threads;
        exclusivity_ = exclusivity;
        return true;
    }

    /**
     *  @brief Executes a @p fork function in parallel on all threads.
     *  @param[in] fork The callback object, receiving the thread index as an argument.
     *  @return A `broadcast_join` synchronization point that waits in the destructor.
     *  @note Even in the `caller_exclusive_k` mode, can be called from just one thread!
     *  @sa For advanced resource management, consider `unsafe_for_threads` and `unsafe_join`.
     */
    template <typename fork_type_>
    FU_REQUIRES_((can_be_for_thread_callback<fork_type_, index_t>()))
    broadcast_join<linux_distributed_pool, fork_type_> for_threads(fork_type_ &&fork) noexcept {
        return {*this, std::forward<fork_type_>(fork)};
    }

    /**
     *  @brief Executes a @p fork function in parallel on all threads, not waiting for the result.
     *  @param[in] fork The callback @b reference, receiving the thread index as an argument.
     *  @sa Use in conjunction with `unsafe_join`.
     */
    template <typename fork_type_>
    FU_REQUIRES_((can_be_for_thread_callback<fork_type_, index_t>()))
    void unsafe_for_threads(fork_type_ &fork) noexcept {
        assert(colocations_ && "Thread pools must be initialized before broadcasting");

        // Submit to every thread pool
        for (std::size_t i = 1; i < colocations_.size(); ++i) colocations_[i].only().pool.unsafe_for_threads(fork);
        colocations_[0].only().pool.unsafe_for_threads(fork);
    }

    /** @brief Blocks the calling thread until the currently broadcasted task finishes. */
    void unsafe_join() noexcept {
        assert(colocations_ && "Thread pools must be initialized before broadcasting");

        // Wait for everyone to finish
        for (std::size_t i = 1; i < colocations_.size(); ++i) colocations_[i].only().pool.unsafe_join();
        colocations_[0].only().pool.unsafe_join();
    }

#pragma endregion Core API

#pragma region Control Flow

    /**
     *  @brief Stops all threads and deallocates the thread-pool after the last call finishes.
     *  @note Can be called from @b any thread at any time.
     *  @note Must `try_spawn` again to re-use the pool.
     *
     *  When and how @b NOT to use this function:
     *  - as a synchronization point between concurrent tasks.
     *
     *  When and how to use this function:
     *  - as a de-facto @b destructor, to stop all threads and deallocate the pool.
     *  - when you want to @b restart with a different number of threads.
     */
    void terminate() noexcept {
        if (!colocations_) return; // ? Uninitialized
        for (std::size_t i = 0; i < colocations_.size(); ++i) colocations_[i].only().pool.terminate();

        colocations_ = {};
        threads_count_ = 0;
        exclusivity_ = caller_inclusive_k;
    }

    /**
     *  @brief Transitions "workers" to a sleeping state, waiting for a wake-up call.
     *  @param[in] wake_up_periodicity_micros How often to check for new work in microseconds.
     *  @note Can only be called @b between the tasks for a single thread. No synchronization is performed.
     *
     *  This function may be used in some batch-processing operations when we clearly understand
     *  that the next task won't be arriving for a while and power can be saved without major
     *  latency penalties.
     *
     *  It may also be used in a high-level Python or JavaScript library offloading some parallel
     *  operations to an underlying C++ engine, where latency is irrelevant.
     */
    void sleep(std::size_t wake_up_periodicity_micros) noexcept {
        assert(wake_up_periodicity_micros > 0 && "Sleep length must be positive");
        for (std::size_t i = 0; i < colocations_.size(); ++i)
            colocations_[i].only().pool.sleep(wake_up_periodicity_micros);
    }

    /** @brief Helper function to create a spin mutex with same yield characteristics. */
    static spin_mutex<micro_yield_t, alignment_k> make_mutex() noexcept { return {}; }

#pragma endregion Control Flow

#pragma region Indexed Task Scheduling

    /**
     *  @brief Distributes @p `n` similar duration calls between threads in slices, as opposed to individual indices.
     *  @param[in] n The total length of the range to split between threads.
     *  @param[in] fork The callback, receiving the first @b `prong_t` and the slice length.
     */
    template <typename fork_type_ = dummy_lambda_t>
    FU_REQUIRES_((can_be_for_slice_callback<fork_type_, index_t>()))
    broadcast_join<linux_distributed_pool,
                   invoke_distributed_for_slices<linux_distributed_pool, fork_type_, index_t>> //
        for_slices(index_t const n, fork_type_ &&fork) noexcept {

        return {*this, {*this, n, threads_count(), std::forward<fork_type_>(fork)}};
    }

    /**
     *  @brief Distributes @p `n` similar duration calls between threads.
     *  @param[in] n The number of times to call the @p fork.
     *  @param[in] fork The callback object, receiving @b `prong_t` or a call index as an argument.
     *
     *  Is designed for a "balanced" workload, where all threads have roughly the same amount of work.
     *  @sa `for_n_dynamic` for a more dynamic workload.
     *  The @p fork is called @p `n` times, and each thread receives a slice of consecutive tasks.
     *  @sa `for_slices` if you prefer to receive workload slices over individual indices.
     */
    template <typename fork_type_ = dummy_lambda_t>
    FU_REQUIRES_((can_be_for_task_callback<fork_type_, index_t>()))
    broadcast_join<linux_distributed_pool, invoke_distributed_for_n<linux_distributed_pool, fork_type_, index_t>> //
        for_n(index_t const n, fork_type_ &&fork) noexcept {

        return {*this, {*this, n, threads_count(), std::forward<fork_type_>(fork)}};
    }

    /**
     *  @brief Executes uneven tasks on all threads, greedying for work.
     *  @param[in] n The number of times to call the @p fork.
     *  @param[in] fork The callback object, receiving the `prong_t` or the task index as an argument.
     *  @sa `for_n` for a more "balanced" evenly-splittable workload.
     */
    template <typename fork_type_ = dummy_lambda_t>
    FU_REQUIRES_((can_be_for_task_callback<fork_type_, index_t>()))
    broadcast_join<linux_distributed_pool,
                   invoke_distributed_for_n_dynamic<linux_distributed_pool, fork_type_, index_t>> //
        for_n_dynamic(index_t const n, fork_type_ &&fork) noexcept {

        return {*this, {*this, n, std::forward<fork_type_>(fork)}};
    }

#pragma endregion Indexed Task Scheduling

#pragma region Colocations Compatibility

    /**
     *  @brief Number of individual sub-pool with the same NUMA-locality and QoS.
     */
    index_t colocations_count() const noexcept { return colocations_.size(); }

    /**
     *  @brief Returns the number of threads in one NUMA-specific local @b colocation.
     *  @retval 0 if the thread-pool is not initialized, 1 if only the main thread is used.
     *  @note This API is @b not synchronized and doesn't check for out-of-bounds access.
     */
    thread_index_t threads_count(index_t colocation) const noexcept {
        assert(colocations_ && "Local pools must be initialized");
        assert(colocation < colocations_.size() && "Local pool index out of bounds");
        return colocations_[colocation].only().pool.threads_count();
    }

    /**
     *  @brief Converts a @p `global_thread_index` to a local thread index within a @b colocation.
     *  @retval 0 if the thread-pool is not initialized, 1 if only the main thread is used.
     *  @note This API is @b not synchronized and doesn't check for out-of-bounds access.
     */
    thread_index_t thread_local_index(thread_index_t global_thread_index, index_t colocation) const noexcept {
        assert(colocations_ && "Local pools must be initialized");
        assert(colocation < colocations_.size() && "Local pool index out of bounds");
        return global_thread_index - colocations_[colocation].only().pool.first_thread();
    }

    index_t thread_colocation(thread_index_t global_thread_index) const noexcept {
        index_t colocation_index = 0;
        for (; colocation_index < colocations_.size(); ++colocation_index) {
            colocation_t const &colocation = colocations_[colocation_index].only();
            if (global_thread_index < colocation.pool.first_thread()) continue;
            if (global_thread_index < colocation.pool.first_thread() + colocation.pool.threads_count())
                return colocation_index;
        }
        return colocation_index; // ? Not found
    }

    std::atomic<index_t> &unsafe_dynamic_progress_ref(index_t colocation) noexcept {
        return colocations_[colocation].only().pool.unsafe_dynamic_progress_ref();
    }

#pragma endregion Colocations Compatibility
};

using linux_colocated_pool_t = linux_colocated_pool<>;
using linux_distributed_pool_t = linux_distributed_pool<>;

#if FU_DETECT_CONCEPTS_
static_assert(is_unsafe_pool<basic_pool_t> && is_unsafe_pool<linux_colocated_pool_t>,
              "These thread pools must be flexible and support unsafe operations");
static_assert(is_pool<basic_pool_t> && is_pool<linux_colocated_pool_t> && is_pool<linux_distributed_pool_t>,
              "These thread pools must be fully compatible with the high-level APIs");
#endif // FU_DETECT_CONCEPTS_

#endif // FU_ENABLE_NUMA
#pragma endregion - NUMA Pools

#pragma region - Logging

/**
 *  @brief Detects if the output stream supports ANSI color codes.
 */
struct logging_colors_t {
    bool use_colors_ = false;

    explicit logging_colors_t(bool use_colors) noexcept : use_colors_(use_colors) {}

    explicit logging_colors_t() noexcept {
#if defined(_WIN32)
        if (!::_isatty(_fileno(stdout))) return;
#endif
#if defined(__unix__) || defined(__APPLE__)
        if (!::isatty(STDOUT_FILENO)) return;
#endif
        char const *term = std::getenv("TERM");
        if (!term) return;
        use_colors_ = std::strstr(term, "color") != nullptr || std::strstr(term, "xterm") != nullptr ||
                      std::strstr(term, "screen") != nullptr || std::strcmp(term, "linux") == 0;
    }

    /* ANSI style codes */
    char const *reset() const noexcept { return use_colors_ ? "\033[0m" : ""; }
    char const *bold() const noexcept { return use_colors_ ? "\033[1m" : ""; }
    char const *dim() const noexcept { return use_colors_ ? "\033[2m" : ""; }

    /* ANSI color codes */
    char const *red() const noexcept { return use_colors_ ? "\033[31m" : ""; }
    char const *green() const noexcept { return use_colors_ ? "\033[32m" : ""; }
    char const *yellow() const noexcept { return use_colors_ ? "\033[33m" : ""; }
    char const *blue() const noexcept { return use_colors_ ? "\033[34m" : ""; }
    char const *magenta() const noexcept { return use_colors_ ? "\033[35m" : ""; }
    char const *cyan() const noexcept { return use_colors_ ? "\033[36m" : ""; }
    char const *white() const noexcept { return use_colors_ ? "\033[37m" : ""; }
    char const *gray() const noexcept { return use_colors_ ? "\033[90m" : ""; }

    /* Compound styles */
    char const *bold_red() const noexcept { return use_colors_ ? "\033[1;31m" : ""; }
    char const *bold_green() const noexcept { return use_colors_ ? "\033[1;32m" : ""; }
    char const *bold_yellow() const noexcept { return use_colors_ ? "\033[1;33m" : ""; }
    char const *bold_blue() const noexcept { return use_colors_ ? "\033[1;34m" : ""; }
    char const *bold_magenta() const noexcept { return use_colors_ ? "\033[1;35m" : ""; }
    char const *bold_cyan() const noexcept { return use_colors_ ? "\033[1;36m" : ""; }
    char const *bold_white() const noexcept { return use_colors_ ? "\033[1;37m" : ""; }
    char const *bold_gray() const noexcept { return use_colors_ ? "\033[1;90m" : ""; }
};

/**
 *  @brief Formats memory volume in @p `bytes` with appropriate units and precision, like @b "1.5 GiB".
 */
struct log_memory_volume_t {

    void operator()(std::size_t bytes, char *buffer, std::size_t buffer_size, logging_colors_t colors) const noexcept {

        char const *value_color = colors.bold_white();
        char const *unit_color = colors.dim();
        char const *reset_color = colors.reset();

        if (bytes >= (1ull << 40)) {
            double tb = static_cast<double>(bytes) / (1ull << 40);
            std::snprintf(buffer, buffer_size, "%s%.1f%s %sTiB%s", value_color, tb, unit_color, unit_color,
                          reset_color);
        }
        else if (bytes >= (1ull << 30)) {
            double gb = static_cast<double>(bytes) / (1ull << 30);
            std::snprintf(buffer, buffer_size, "%s%.1f%s %sGiB%s", value_color, gb, unit_color, unit_color,
                          reset_color);
        }
        else if (bytes >= (1ull << 20)) {
            double mb = static_cast<double>(bytes) / (1ull << 20);
            std::snprintf(buffer, buffer_size, "%s%.1f%s %sMiB%s", value_color, mb, unit_color, unit_color,
                          reset_color);
        }
        else if (bytes >= (1ull << 10)) {
            double kb = static_cast<double>(bytes) / (1ull << 10);
            std::snprintf(buffer, buffer_size, "%s%.1f%s %sKiB%s", value_color, kb, unit_color, unit_color,
                          reset_color);
        }
        else {
            std::snprintf(buffer, buffer_size, "%s%zu%s %sB%s", value_color, bytes, unit_color, unit_color,
                          reset_color);
        }
    }
};

/**
 *  @brief Formats a set of CPU core IDs in a compact and readable way, like @b "0–3,5,7,8,10–12".
 */
struct log_core_range_t {

    void operator()(                                       //
        numa_core_id_t const *core_ids, std::size_t count, //
        char *buffer, std::size_t buffer_size, logging_colors_t colors) const noexcept {

        if (count == 0) {
            std::snprintf(buffer, buffer_size, "%snone%s", colors.dim(), colors.reset());
            return;
        }

        char const *value_color = colors.bold_white();
        char const *reset_color = colors.reset();

        if (count == 1) {
            std::snprintf(buffer, buffer_size, "%s%d%s", value_color, core_ids[0], reset_color);
            return;
        }

        // Check if it's a contiguous range
        bool is_contiguous = true;
        for (std::size_t i = 1; i < count && is_contiguous; ++i)
            if (core_ids[i] != core_ids[i - 1] + 1) is_contiguous = false;

        if (is_contiguous) {
            std::snprintf(                            //
                buffer, buffer_size, "%s%d%s–%s%d%s", //
                value_color, core_ids[0], reset_color, value_color, core_ids[count - 1], reset_color);
        }
        else {
            // Show first few and last few with ellipsis if many cores
            if (count <= 8) {
                int written = std::snprintf(buffer, buffer_size, "%s%d%s", value_color, core_ids[0], reset_color);
                for (std::size_t i = 1; i < count && written < static_cast<int>(buffer_size) - 1; ++i)
                    written += std::snprintf(                               //
                        buffer + written, buffer_size - written, ",%s%d%s", //
                        value_color, core_ids[i], reset_color);
            }
            else {
                std::snprintf(                                                        //
                    buffer, buffer_size, "%s%d%s,%s%d%s,%s%d%s…%s%d%s,%s%d%s,%s%d%s", //
                    value_color, core_ids[0], reset_color, value_color, core_ids[1], reset_color, value_color,
                    core_ids[2], reset_color, value_color, core_ids[count - 3], reset_color, value_color,
                    core_ids[count - 2], reset_color, value_color, core_ids[count - 1], reset_color);
            }
        }
    }
};

/**
 *  @brief NUMA topology logger with compact tree design and color support.
 */
struct log_numa_topology_t {

    /**
     *  @brief Logs NUMA topology in compact tree format with colors.
     *  @param topology The NUMA topology to log
     *  @param colors Color scheme for output formatting
     *  @param output Output file stream (defaults to stdout)
     */
    template <std::size_t max_page_sizes_, typename allocator_type_>
    void operator()(numa_topology<max_page_sizes_, allocator_type_> const &topology, logging_colors_t colors,
                    std::FILE *output = stdout) const noexcept {

        // Line buffer for assembly
        char line_buffer[1024];
        logging_colors_t colorless {false};

        // Helper lambda to flush line buffer
        auto flush_line = [&]() { std::fprintf(output, "%s", line_buffer); };

        // Main header
        std::snprintf(line_buffer, sizeof(line_buffer), "%sNUMA Layout%s\n", colors.bold_cyan(), colors.reset());
        flush_line();

        if (topology.nodes_count() == 0) {
            std::snprintf(line_buffer, sizeof(line_buffer), "%sNo NUMA nodes detected%s\n", colors.dim(),
                          colors.reset());
            flush_line();
            return;
        }

        // Get the last socket ID for comparison
        int last_socket_id = topology.node(topology.nodes_count() - 1).socket_id;
        int current_socket_id = -1;

        for (std::size_t i = 0; i < topology.nodes_count(); ++i) {
            auto const node = topology.node(i);

            // Print socket header when we encounter a new socket
            if (node.socket_id != current_socket_id) {
                current_socket_id = node.socket_id;
                bool is_last_socket = current_socket_id == last_socket_id;

                std::snprintf(                                                     //
                    line_buffer, sizeof(line_buffer), "%s%s─ %sSocket%s %s%d%s\n", //
                    colors.dim(), is_last_socket ? "└" : "├",                      //
                    colors.blue(), /* "Socket" */ colors.reset(),                  //
                    colors.bold_blue(), current_socket_id, colors.reset());
                flush_line();
            }

            // Check if this is the last node in current socket
            bool is_last_node_in_socket =
                (i + 1 >= topology.nodes_count() || topology.node(i + 1).socket_id != current_socket_id);

            // Format core range and memory
            char cores_str[256], memory_str[64];
            log_core_range_t {}(node.first_core_id, node.core_count, cores_str, sizeof(cores_str), colorless);
            log_memory_volume_t {}(node.memory_size, memory_str, sizeof(memory_str), colorless);

            // Tree structure prefixes
            bool is_last_socket = current_socket_id == last_socket_id;
            char const *socket_prefix = is_last_socket ? "   " : "│  ";
            char const *node_connector = is_last_node_in_socket ? "└─ " : "├─ ";

            // Start building node line
            int pos = std::snprintf(                                                    //
                line_buffer, sizeof(line_buffer),                                       //
                "%s%s%s%sNode%s %s%d%s • %sCores:%s %s%s (%zu)%s • %sMemory:%s %s%s%s", //
                colors.dim(), socket_prefix, node_connector,                            //
                colors.cyan(), /* "Node" */ colors.reset(),                             //
                colors.bold_cyan(), node.node_id, colors.reset(),                       //
                colors.green(), /* "Cores:" */ colors.reset(),                          //
                colors.bold_green(), cores_str, node.core_count, colors.reset(),        //
                colors.yellow(), /* "Memory:" */ colors.reset(),                        //
                colors.bold_yellow(), memory_str, colors.reset());

            // Add huge pages if any exist
            auto const &page_settings = node.page_sizes;
            bool first_page = true;

            for (std::size_t j = 0; j < page_settings.size(); ++j) {
                auto const &ps = page_settings[j];
                if (ps.bytes_per_page <= 4096) continue; // Skip regular pages

                if (first_page) {
                    pos += std::snprintf(                                               //
                        line_buffer + pos, sizeof(line_buffer) - pos, " • %sPages:%s ", //
                        colors.magenta(), /* "Pages:" */ colors.reset());
                    first_page = false;
                }
                else { pos += std::snprintf(line_buffer + pos, sizeof(line_buffer) - pos, " "); }

                char page_size_str[32], page_volume_str[32];
                std::size_t free_bytes = ps.free_pages * ps.bytes_per_page;
                log_memory_volume_t {}(ps.bytes_per_page, page_size_str, sizeof(page_size_str), colorless);
                log_memory_volume_t {}(free_bytes, page_volume_str, sizeof(page_volume_str), colorless);

                pos += std::snprintf(                                            //
                    line_buffer + pos, sizeof(line_buffer) - pos, "%s%s (%s)%s", //
                    colors.bold_magenta(), page_size_str, page_volume_str, colors.reset());
            }

            std::snprintf(line_buffer + pos, sizeof(line_buffer) - pos, "\n");
            flush_line();
        }

        // Final newline
        std::snprintf(line_buffer, sizeof(line_buffer), "\n");
        flush_line();
    }
};

/**
 *  @brief Logs CPU and memory capabilities summary with compact formatting.
 */
struct log_capabilities_t {

    void operator()(capabilities_t caps, logging_colors_t colors, std::FILE *output = stdout) const noexcept {

        // Line buffer for assembly
        char line_buffer[1024];

        // Helper lambda to flush line buffer
        auto flush_line = [&]() { std::fprintf(output, "%s", line_buffer); };

        // Main header
        std::snprintf(line_buffer, sizeof(line_buffer), "%sSystem Capabilities%s\n", colors.bold_cyan(),
                      colors.reset());
        flush_line();

        // CPU Capabilities row
        std::snprintf(line_buffer, sizeof(line_buffer), "%s├─ %sCPU:%s ", colors.dim(), colors.cyan(), colors.reset());
        std::size_t pos = std::strlen(line_buffer);

        bool first_cpu = true;
        if (caps & capability_x86_pause_k) {
            pos += std::snprintf(line_buffer + pos, sizeof(line_buffer) - pos, "%s%sx86 PAUSE%s",
                                 first_cpu ? "" : " • ", colors.bold_green(), colors.reset());
            first_cpu = false;
        }
        if (caps & capability_x86_tpause_k) {
            pos += std::snprintf(line_buffer + pos, sizeof(line_buffer) - pos, "%s%sx86 TPAUSE%s",
                                 first_cpu ? "" : " • ", colors.bold_green(), colors.reset());
            first_cpu = false;
        }
        if (caps & capability_arm64_yield_k) {
            pos += std::snprintf(line_buffer + pos, sizeof(line_buffer) - pos, "%s%sARM64 YIELD%s",
                                 first_cpu ? "" : " • ", colors.bold_green(), colors.reset());
            first_cpu = false;
        }
        if (caps & capability_arm64_wfet_k) {
            pos += std::snprintf(line_buffer + pos, sizeof(line_buffer) - pos, "%s%sARM64 WFET%s",
                                 first_cpu ? "" : " • ", colors.bold_green(), colors.reset());
            first_cpu = false;
        }
        if (caps & capability_risc5_pause_k) {
            pos += std::snprintf(line_buffer + pos, sizeof(line_buffer) - pos, "%s%sRISC-V PAUSE%s",
                                 first_cpu ? "" : " • ", colors.bold_green(), colors.reset());
            first_cpu = false;
        }

        if (first_cpu) {
            pos += std::snprintf(line_buffer + pos, sizeof(line_buffer) - pos, "%sNone detected%s", colors.dim(),
                                 colors.reset());
        }

        std::snprintf(line_buffer + pos, sizeof(line_buffer) - pos, "\n");
        flush_line();

        // Memory Capabilities row
        std::snprintf(line_buffer, sizeof(line_buffer), "%s└─ %sRAM:%s ", colors.dim(), colors.cyan(), colors.reset());
        pos = std::strlen(line_buffer);

        bool first_mem = true;
        if (caps & capability_numa_aware_k) {
            pos += std::snprintf(line_buffer + pos, sizeof(line_buffer) - pos, "%s%sNUMA%s", first_mem ? "" : " • ",
                                 colors.bold_yellow(), colors.reset());
            first_mem = false;
        }
        if (caps & capability_huge_pages_k) {
            pos += std::snprintf(line_buffer + pos, sizeof(line_buffer) - pos, "%s%sHuge Pages%s",
                                 first_mem ? "" : " • ", colors.bold_yellow(), colors.reset());
            first_mem = false;
        }
        if (caps & capability_huge_pages_transparent_k) {
            pos += std::snprintf(line_buffer + pos, sizeof(line_buffer) - pos, "%s%sTransparent Huge Pages%s",
                                 first_mem ? "" : " • ", colors.bold_yellow(), colors.reset());
            first_mem = false;
        }

        if (first_mem) {
            pos += std::snprintf(line_buffer + pos, sizeof(line_buffer) - pos, "%sNone detected%s", colors.dim(),
                                 colors.reset());
        }

        std::snprintf(line_buffer + pos, sizeof(line_buffer) - pos, "\n\n");
        flush_line();
    }
};
#pragma endregion - Logging
>>>>>>> b5189460

} // namespace fork_union
} // namespace ashvardanian<|MERGE_RESOLUTION|>--- conflicted
+++ resolved
@@ -38,7 +38,6 @@
  *  - `for_n_dynamic` - for unevenly distributed tasks, where each task may take a different time.
  *  - `for_slices` - for iterating over a range of similar duration tasks, addressable by a slice.
  *
-<<<<<<< HEAD
  *  Aside from loops, "map-reduce" and "sorting" algorithms are also provided, but they go far beyond
  *  the capabilities of Parallel STL, to allow users to pass SIMD-capable lambdas, and implement not
  *  only one level of slicing for parallel operations, but also tree-like aggregations:
@@ -56,7 +55,6 @@
  *  @see `transform`: https://en.cppreference.com/w/cpp/algorithm/transform.html
  *  @see `reduce`: https://en.cppreference.com/w/cpp/algorithm/reduce.html
  *  @see `sort`: https://en.cppreference.com/w/cpp/algorithm/sort.html
-=======
  *  ------------------------------------------------------------------------------------------------
  *
  *  On Linux, when NUMA and PThreads are available, the library can also leverage @b NUMA-aware
@@ -78,7 +76,6 @@
  *  Minimum version of C++ 14 is needed to allow an `auto` placeholder type for return values.
  *  This significantly reduces code bloat needed to infer the return type of lambdas.
  *  @see https://en.cppreference.com/w/cpp/language/auto.html
->>>>>>> b5189460
  */
 #pragma once
 #include <memory>  // `std::allocator`
@@ -533,13 +530,9 @@
 
         if (new_objects_count == 0) return true;
 
-<<<<<<< HEAD
-#pragma region - Parallel Loops
-=======
         std::size_t const total = new_objects_count * bytes_per_object_;
         auto new_result = allocator_.allocate_at_least(total);
         if (!new_result) return false;
->>>>>>> b5189460
 
         raw_ = new_result.ptr;
         objects_count_ = new_objects_count;
@@ -1150,174 +1143,6 @@
         return true;
     }
 
-<<<<<<< HEAD
-#pragma endregion - Parallel Loops
-
-#pragma region - Indexed Algorithms
-
-struct filter_result_t {
-    std::size_t inputs_received = 0;
-    std::size_t outputs_written = 0;
-};
-
-/**
- *  @brief Map and Filter in parallel, outputting into a pre-allocated buffer.
- *
- *  @param[in] n The number of times to call the @p transform.
- *  @param[in] transform The function, receiving the `prong_t` or the task index as an argument.
- *  @param[in] filter The function, receiving the @p transform -ed object and returning `true` if it should be included.
- *  @param[in] outputs The pre-allocated buffer to write the @p filter -ed objects into.
- *
- *  This function operates under the following assumptions:
- *  - The @p transform may be comparatively expensive, as it's at least a memory load.
- *  - The @p filter is relatively cheap, mostly comparing some cached or in-register values.
- *  - Writing to shared memory is expensive, especially if the addresses are scattered.
- *
- *  Assuming writes are expensive, we want to write data just once, knowing exactly where in @p outputs
- *  to place it. Assuming reading cached data is orders of magnitude is cheaper than reading globally,
- *  we want to process the data in small chunks, fitting in L3, knowing how many of them will be exported.
- *
- *  @see https://en.cppreference.com/w/cpp/algorithm/transform.html
- *  @see https://en.cppreference.com/w/cpp/algorithm/replace.html
- *  @see https://en.cppreference.com/w/cpp/algorithm/replace_copy.html
- */
-template <                                                  //
-    typename allocator_type_ = std::allocator<std::thread>, //
-    typename index_type_ = std::size_t,                     //
-    std::size_t alignment_ = default_alignment_k,           //
-    typename transform_type_ = dummy_lambda_t,              //
-    typename filter_type_ = dummy_lambda_t,                 //
-    typename outputs_type_ = void                           //
-    >
-filter_result_t transform_filter_n(                              //
-    thread_pool<allocator_type_, index_type_, alignment_> &pool, //
-    std::size_t const n, transform_type_ const &transform,       //
-    filter_type_ const &filter, outputs_type_ &&outputs) noexcept {
-
-    // We need to minimize false-sharing between threads exporting filtered data into
-    // a continuous buffer, or contention on locks/mutexes synchronizing appends to a
-    // dynamic container, like a queue, vector, or a binary search tree.
-}
-
-/**
- *  @brief Map-Reduce with an optional filter stage, outputting a single object.
- *
- *  @param[in] pool The thread pool to use for parallel execution.
- *  @param[in] n The number of times to call the @p transform.
- *  @param[in] initial The initial value for the reduction.
- *  @param[in] transform The function, receiving the `prong_t` or the task index as an argument.
- *  @param[in] filter The function, receiving the @p transform -ed object and returning `true` if it should be included.
- *  @param[in] reduce The function, receiving two @p transform -ed objects and returning a reduced object.
- *
- *  @see https://en.cppreference.com/w/cpp/algorithm/transform_reduce.html
- *  @see https://en.cppreference.com/w/cpp/algorithm/reduce.html
- */
-template <                                                          //
-    typename allocator_type_ = std::allocator<std::thread>,         //
-    typename index_type_ = std::size_t,                             //
-    std::size_t alignment_ = default_alignment_k,                   //
-    typename transform_type_ = dummy_lambda_t,                      //
-    typename filter_type_ = dummy_lambda_t,                         //
-    typename reduce_type_ = dummy_lambda_t,                         //
-    typename result_type_ = int,                                    //
-    typename results_allocator_type_ = std::allocator<result_type_> //
-    >
-result_type_ transform_filter_reduce_n(                                                //
-    thread_pool<allocator_type_, index_type_, alignment_> &pool,                       //
-    std::size_t const n, result_type_ const initial, transform_type_ const &transform, //
-    filter_type_ const &filter, reduce_type_ const &reduce, results_allocator_type_ const &results_allocator) noexcept {
-
-    using result_t = result_type_;
-    using transform_t = transform_type_;
-    using filter_t = filter_type_;
-    using reduce_t = reduce_type_;
-    static_assert(!std::is_void<result_t>::value, "The reduce function must return a value");
-
-    // Infer the callback output types
-    using transformed_t = decltype(transform(prong_t {0, 0}));         // ? The type of the transformed value
-    using reduced_t = decltype(reduce(result_t {}, transformed_t {})); // ? The type of the reduced value
-    static_assert(std::is_nothrow_invocable_r<result_t, transform_t, result_t, transformed_t>::value,
-                  "The reduction combiner must be nothrow invocable with a `result_t` and a `transformed_t` argument");
-
-    // Allocate one temporary object for
-}
-
-template <                                                          //
-    typename allocator_type_ = std::allocator<std::thread>,         //
-    typename index_type_ = std::size_t,                             //
-    std::size_t alignment_ = default_alignment_k,                   //
-    typename transform_type_ = dummy_lambda_t,                      //
-    typename filter_type_ = dummy_lambda_t,                         //
-    typename reduce_type_ = dummy_lambda_t,                         //
-    typename result_type_ = int,                                    //
-    typename results_allocator_type_ = std::allocator<result_type_> //
-    >
-result_type_ transform_filter_reduce_n_dynamic(                                        //
-    thread_pool<allocator_type_, index_type_, alignment_> &pool,                       //
-    std::size_t const n, result_type_ const initial, transform_type_ const &transform, //
-    filter_type_ const &filter, reduce_type_ const &reduce, results_allocator_type_ const &results_allocator) noexcept {
-
-}
-
-#pragma endregion - Indexed Algorithms
-
-#pragma region - Parallel STL
-
-/**
- *  @brief Simple `std::sort`-like algorithm for parallel sorting of a range of elements, that won't raise exceptions.
- *  @see https://en.cppreference.com/w/cpp/algorithm/sort.html
- */
-template <typename iterator_type_>
-void sort(iterator_type_ const begin, iterator_type_ const end) noexcept {
-
-    // For parallel sorting, we can benefit from median-like algorithms, counting the number of elements
-    // in each threads output slice.
-}
-
-/**
- *  @brief Takes a range of elements [A, B) and [B, C), forming two continuous sorted runs, and merges them in-place.
- *  @see https://en.cppreference.com/w/cpp/algorithm/inplace_merge.html
- */
-template <typename iterator_type_>
-void inplace_merge(iterator_type_ const begin, iterator_type_ const end, std::size_t const first_run_length) noexcept {
-    //
-}
-
-/**
- *
- *  Unlike the `std::sort`, doesn't have an implicit uncontrolled memory allocation, and won't raise an exception.
- */
-template <                                                  //
-    typename allocator_type_ = std::allocator<std::thread>, //
-    typename index_type_ = std::size_t,                     //
-    std::size_t alignment_ = default_alignment_k,           //
-    typename iterator_type_ = void                          //
-    >
-void sort(                                                       //
-    thread_pool<allocator_type_, index_type_, alignment_> &pool, //
-    iterator_type_ const begin, iterator_type_ const end) noexcept {
-
-    // For parallel sorting, we can benefit from median-like algorithms, counting the number of elements
-    // in each threads output slice.
-}
-
-template <                                                  //
-    typename allocator_type_ = std::allocator<std::thread>, //
-    typename index_type_ = std::size_t,                     //
-    std::size_t alignment_ = default_alignment_k,           //
-    typename iterator_type_ = void,                         //
-    typename result_type_ = int                             //
-    >
-result_type_ reduce(                                             //
-    thread_pool<allocator_type_, index_type_, alignment_> &pool, //
-    iterator_type_ const begin, iterator_type_ const end, result_type_ const initial) noexcept {
-
-    // For parallel sorting, we can benefit from median-like algorithms, counting the number of elements
-    // in each threads output slice.
-}
-
-#pragma endregion - Parallel STL
-=======
     /**
      *  @brief Executes a @p fork function in parallel on all threads.
      *  @param[in] fork The callback object, receiving the thread index as an argument.
@@ -4189,7 +4014,6 @@
     }
 };
 #pragma endregion - Logging
->>>>>>> b5189460
 
 } // namespace fork_union
 } // namespace ashvardanian