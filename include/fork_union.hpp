/**
 *  @file   fork_union.hpp
 *  @brief  Minimalistic C++ thread-pool designed for SIMT-style 'Fork-Join' parallelism.
 *  @author Ash Vardanian
 *  @date   May 2, 2025
 */
#pragma once
#include <memory>  // `std::allocator`
#include <thread>  // `std::thread`
#include <atomic>  // `std::atomic`
#include <cstddef> // `std::max_align_t`
#include <cassert> // `assert`
#include <new>     // `std::hardware_destructive_interference_size`

#define FORK_UNION_VERSION_MAJOR 0
#define FORK_UNION_VERSION_MINOR 3
#define FORK_UNION_VERSION_PATCH 3

/**
 *  On C++17 and later we can detect misuse of lambdas that are not properly annotated.
 *  On C++20 and later we can use concepts for cleaner compile-time checks.
 */
#define _FU_DETECT_CPP_20 (__cplusplus >= 202002L)
#define _FU_DETECT_CPP_17 (__cplusplus >= 201703L)
#if _FU_DETECT_CPP_17
#include <type_traits> // `std::is_nothrow_invocable_r`
#endif

#if _FU_DETECT_CPP_17
#define _FU_MAYBE_UNUSED [[maybe_unused]]
#else
#if defined(__GNUC__) || defined(__clang__)
#define _FU_MAYBE_UNUSED __attribute__((unused))
#elif defined(_MSC_VER)
#define _FU_MAYBE_UNUSED __pragma(warning(suppress : 4100))
#else
#define _FU_MAYBE_UNUSED
#endif
#endif

namespace ashvardanian {
namespace fork_union {

/**
 *  @brief Defines variable alignment to avoid false sharing.
 *  @see https://en.cppreference.com/w/cpp/thread/hardware_destructive_interference_size
 *  @see https://docs.rs/crossbeam-utils/latest/crossbeam_utils/struct.CachePadded.html
 */
#if defined(__cpp_lib_hardware_interference_size)
static constexpr std::size_t default_alignment_k = std::hardware_destructive_interference_size;
#else
static constexpr std::size_t default_alignment_k = alignof(std::max_align_t);
#endif

/**
 *  @brief Defines saturated addition for a given unsigned integer type.
 *  @see https://en.cppreference.com/w/cpp/numeric/add_sat
 */
template <typename scalar_type_>
inline scalar_type_ add_sat(scalar_type_ a, scalar_type_ b) noexcept {
    static_assert(std::is_unsigned<scalar_type_>::value, "Scalar type must be an unsigned integer");
#if defined(__cpp_lib_saturation_arithmetic)
    return std::add_sat(a, b); // In C++26
#else
    return (std::numeric_limits<scalar_type_>::max() - a < b) ? std::numeric_limits<scalar_type_>::max() : a + b;
#endif
}

/**
 *  @brief  Minimalistic STL-based non-resizable thread-pool for simultaneous blocking tasks.
 *          "Fork" many threads, enumerate the "prongs" of the "fork", and "join" them back :)
 *
 *  Fork Union supports 2 modes of operation: static and dynamic. Static mode is designed
 *  for balanced workloads, taking roughly the same amount of time to execute on each thread.
 *  Dynamic mode is designed for uneven workloads, with threads "greedying" for work.
 *
 *  This thread-pool @b can't:
 *  - dynamically @b resize: all threads must be stopped and re-initialized to grow/shrink.
 *  - @b re-enter: it can't be used recursively and will deadlock if you try to do so.
 *  - @b copy/move: the threads depend on the address of the parent structure.
 *  - handle @b exceptions: you must `try-catch` them yourself and return `void`.
 *  - @b stop early: assuming the user can do it better, knowing the task granularity.
 *
 *  This allows this thread-pool to be extremely lightweight and fast, with no heap allocations
 *  and no expensive abstractions. It only uses `std::thread` and `std::atomic`, but avoids
 *  `std::function`, `std::future`, `std::promise`, `std::condition_variable`, that bring
 *  unnecessary overhead.
 *  @see https://ashvardanian.com/posts/beyond-openmp-in-cpp-rust/#four-horsemen-of-performance
 *
 *  Repeated operations are performed with a "weak" memory model, to be able to leverage in-hardware
 *  support for atomic fence-less operations on Arm and IBM Power architectures. Most atomic counters
 *  use the "acquire-release" model, and some going further to "relaxed" model.
 *  @see https://en.cppreference.com/w/cpp/atomic/memory_order#Release-Acquire_ordering
 *  @see https://www.open-std.org/jtc1/sc22/wg21/docs/papers/2020/p2055r0.pdf
 *
 *  @section Usage
 *
 *  A minimal example, similar to `#pragma omp parallel` in OpenMP:
 *
 *  @code{.cpp}
 *  #include <cstdio> // `std::printf`
 *  #include <cstdlib> // `EXIT_FAILURE`, `EXIT_SUCCESS`
 *  #include <fork_union.hpp>
 *
 *  using fun = ashvardanian::fork_union;
 *  int main() {
 *      fun::fork_union<> pool;
 *      if (!pool.try_spawn(std::thread::hardware_concurrency())) return EXIT_FAILURE;
 *      pool.for_each_thread([](std::size_t index) { std::printf("Hello from thread %zu\n", index); });
 *      return EXIT_SUCCESS;
 *  }
 *  @endcode
 *
 *  User callbacks in a simple case receive just a single integer identifying the part
 *  of the task to be executed. For more advanced use-cases, when the user needs to know
 *  the thread ID (likely to use some thread-local storage), the callbacks should receive
 *  a `prong_t` argument, and unpack the thread ID from it.
 *
 *  @code{.cpp}
 *  #include <cstdio> // `std::printf`
 *  #include <cstdlib> // `EXIT_FAILURE`, `EXIT_SUCCESS`
 *  #include <fork_union.hpp>
 *
 *  using fun = ashvardanian::fork_union;
 *  int main() {
 *      fun::fork_union<> pool;
 *      if (!pool.try_spawn(std::thread::hardware_concurrency()))
 *          return EXIT_FAILURE;
 *
 *      pool.for_each_slice([](auto prong) {
 *          auto const [thread_index, task_index] = prong;
 *          std::printf("Executing task %zu on core %zu\n", task_index, thread_index);
 *      });
 *      return EXIT_SUCCESS;
 *  }
 *  @endcode
 *
 *  @param allocator_type_ The type of the allocator to be used for the thread pool.
 *  @param index_type_ Defaults to `std::size_t`, but can be changed to a smaller type for debugging.
 *  @param alignment_ The alignment of the thread pool. Defaults to `default_alignment_k`.
 */
template <                                                  //
    typename allocator_type_ = std::allocator<std::thread>, //
    typename index_type_ = std::size_t,                     //
    std::size_t alignment_ = default_alignment_k            //
    >
class fork_union {
  public:
    using allocator_t = allocator_type_;
    using index_t = index_type_;
    static constexpr std::size_t alignment_k = alignment_;
    static_assert(std::is_unsigned<index_t>::value, "Index type must be an unsigned integer");
    static_assert(alignment_k > 0 && (alignment_k & (alignment_k - 1)) == 0, "Alignment must be a power of 2");

    using thread_index_t = index_t;     // A.k.a. "core index" or "thread ID" in [0, threads_count)
    using prong_index_t = index_t;      // A.k.a. "task index" or "task ID" in the context of a task
    using generation_index_t = index_t; // A.k.a. number of previous API calls in [0, UINT_MAX)

    /**
     *  @brief A POD-type describing a certain part of a parallel task.
     */
    struct prong_t {
        thread_index_t thread_index {0};
        prong_index_t prong_index {0};

        inline prong_t() = default;
        inline prong_t(prong_t const &) = default;
        inline prong_t(prong_t &&) = default;
        inline prong_t &operator=(prong_t const &) = default;
        inline prong_t &operator=(prong_t &&) = default;

        inline prong_t(thread_index_t const thread_index, prong_index_t const prong_index) noexcept
            : thread_index(thread_index), prong_index(prong_index) {}

        inline operator prong_index_t() const noexcept { return prong_index; }
    };

    using punned_fork_context_t = void const *;
    using trampoline_pointer_t = void (*)(punned_fork_context_t, prong_t);

    struct c_callback_t {
        trampoline_pointer_t callable {nullptr};
        punned_fork_context_t context {nullptr};

        inline c_callback_t() = default;
        inline c_callback_t(c_callback_t const &) = default;
        inline c_callback_t(c_callback_t &&) = default;
        inline c_callback_t &operator=(c_callback_t const &) = default;
        inline c_callback_t &operator=(c_callback_t &&) = default;

        inline c_callback_t(trampoline_pointer_t const callable, punned_fork_context_t const context) noexcept
            : callable(callable), context(context) {}

        inline void operator()(prong_t prong) const noexcept { callable(context, prong); }
    };

  private:
    // Thread-pool-specific variables:
    allocator_t allocator_ {};
    std::thread *workers_ {nullptr};
    thread_index_t threads_count_ {0};
    alignas(alignment_) std::atomic<bool> stop_ {false};

    // Task-specific variables:
    punned_fork_context_t fork_lambda_pointer_ {nullptr};    // ? Pointer to the users lambda
    trampoline_pointer_t fork_trampoline_pointer_ {nullptr}; // ? Calls the lambda
    prong_index_t prongs_count_ {0};
    alignas(alignment_) std::atomic<thread_index_t> threads_to_sync_ {0};
    alignas(alignment_) std::atomic<prong_index_t> prongs_progress_ {0}; // ? Only used in dynamic mode
    alignas(alignment_) std::atomic<generation_index_t> fork_generation_ {0};

  public:
    fork_union(fork_union &&) = delete;
    fork_union(fork_union const &) = delete;
    fork_union &operator=(fork_union &&) = delete;
    fork_union &operator=(fork_union const &) = delete;

    fork_union(allocator_t const &alloc = {}) noexcept : allocator_(alloc) {}
    ~fork_union() noexcept { stop_and_reset(); }
    thread_index_t threads_count() const noexcept { return threads_count_; }

    /**
     *  @brief Creates a thread-pool with the given number of threads.
     *  @note This is the de-facto @b constructor, and can only be called once.
     *  @param[in] planned_threads The number of threads to be used. Should be larger than one.
     *  @retval false if the number of threads is zero or the "workers" allocation failed.
     *  @retval true if the thread-pool was created successfully, started, and is ready to use.
     */
    bool try_spawn(thread_index_t const planned_threads) noexcept {
        if (planned_threads == 0) return false; // ! Can't have zero threads working on something
        if (threads_count_ != 0) return false;  // ! Already initialized
        if (planned_threads == 1) {
<<<<<<< HEAD
            threads_count_ = 1; // ! The current thread will always be used
            return true;
=======
            threads_count_ = 1;
            return true; // ! The current thread will always be used
>>>>>>> bb5e3dd4
        }

        // Allocate the thread pool
        thread_index_t const worker_threads = planned_threads - 1;
        std::thread *const workers = allocator_.allocate(worker_threads);
        if (workers == nullptr) return false; // ! Allocation failed

        // Initialize the thread pool can fail for all kinds of reasons,
        // that the `std::thread` documentation describes as "implementation-defined".
        // https://en.cppreference.com/w/cpp/thread/thread/thread
        for (thread_index_t i = 0; i < worker_threads; ++i) {
            try {
                new (&workers[i]) std::thread([this, i] { _worker_loop(i + 1); });
            }
            catch (...) {
                for (thread_index_t j = 0; j < i; ++j) workers[j].~thread();
                allocator_.deallocate(workers, worker_threads);
                return false; // ! Thread creation failed
            }
        }

        // If all went well, we can store the thread-pool and start using it
        workers_ = workers;
        threads_count_ = planned_threads;
        return true;
    }

    /**
     *  @brief Stops all threads and deallocates the thread-pool. Must `try_spawn` again to re-use.
     *  @note Can't be called while any tasks are running.
     */
    void stop_and_reset() noexcept {
        if (threads_count_ == 0) return; // ? Uninitialized
        if (threads_count_ == 1) {
            threads_count_ = 0;
            return; // ? No worker threads to join
        }
        assert(threads_to_sync_.load(std::memory_order_seq_cst) == 0); // ! No tasks must be running

        // Stop all threads and wait for them to finish
        _reset_fork_description();
        stop_.store(true, std::memory_order_release);

        thread_index_t const worker_threads = threads_count_ - 1;
        for (thread_index_t i = 0; i != worker_threads; ++i) {
            workers_[i].join();    // ? Wait for the thread to finish
            workers_[i].~thread(); // ? Call destructor
        }

        // Deallocate the thread pool
        allocator_.deallocate(workers_, worker_threads);

        // Prepare for future spawns
        threads_count_ = 0;
        workers_ = nullptr;
        stop_.store(false, std::memory_order_relaxed);
        fork_generation_.store(0, std::memory_order_relaxed);
    }

    /**
     *  @brief Distributes @p (n) similar duration calls between threads.
     *  @param[in] n The number of times to call the @p function.
     *  @param[in] function The callback, receiving @b `prong_t` or a call index as an argument.
     *
     *  Is designed for a "balanced" workload, where all threads have roughly the same amount of work.
     *  @sa `for_each_dynamic` for a more dynamic workload.
     *  The @p function is called @p (n) times, and each thread receives a slice of consecutive tasks.
     *  @sa `for_each_slice` if you prefer to receive workload slices over individual indices.
     */
    template <typename function_type_>
    void for_each_static(prong_index_t const n, function_type_ const &function) noexcept {

#if _FU_DETECT_CPP_17
        // ? Exception handling and aggregating return values drastically increases code complexity
        static_assert((std::is_nothrow_invocable_r<void, function_type_, prong_t>::value ||
                       std::is_nothrow_invocable_r<void, function_type_, prong_index_t>::value),
                      "The callback must be invocable with a `prong_t` or a `prong_index_t` argument");
#endif

        for_each_slice(n, [function](prong_t start_task, prong_index_t count) noexcept {
            for (prong_index_t i = 0; i < count; ++i)
                function(prong_t {start_task.thread_index, static_cast<prong_index_t>(start_task.prong_index + i)});
        });
    }

    /**
     *  @brief Distributes @p (n) similar duration calls between threads in slices, as opposed to individual indices.
     *  @param[in] n The total length of the range to split between threads.
     *  @param[in] function The callback, receiving @b `prong_t` or an unsigned integer and the slice length.
     */
    template <typename function_type_>
    void for_each_slice(prong_index_t const n, function_type_ const &function) noexcept {

#if _FU_DETECT_CPP_17
        // ? Exception handling and aggregating return values drastically increases code complexity
        static_assert(
            (std::is_nothrow_invocable_r<void, function_type_, prong_t, prong_index_t>::value ||
             std::is_nothrow_invocable_r<void, function_type_, prong_index_t, prong_index_t>::value),
            "The callback must be invocable with a `prong_t` or a `prong_index_t` argument and an unsigned counter");
#endif

        // No need to slice the workload if we only have one thread
        assert(threads_count_ != 0 && "Thread pool not initialized");
        if (threads_count_ == 1 || n == 1) return function(prong_t {0, 0}, n);
        if (n == 0) return;

        // Divide and round-up the workload size per thread - assuming some fuzzer may
        // pass an absurdly large `n` as an input, the addition may overflow,
        // so `(n + threads_count_ - 1) / threads_count_` is not the safest option.
        // Instead, we can do: `n / threads_count_ + (n % threads_count_ != 0)`,
        // but avoiding the cost of the second integer division, replacing it with multiplication.
        prong_index_t const n_per_thread_lower_bound = n / threads_count_;
        prong_index_t const n_per_thread = n_per_thread_lower_bound + ((n_per_thread_lower_bound * threads_count_) < n);
        for_each_thread([n, n_per_thread, n_per_thread_lower_bound, function](thread_index_t thread_index) noexcept {
            // Multiplying `thread_index` by `n_per_thread` may overflow. For an 8-bit `prong_index_t` type:
            // - 254 threads,
            // - 255 tasks,
            // - each thread gets 1 or 2 tasks
            // In that case, both `begin` and `begin_lower_bound` will overflow, but we can use
            // their relative values to determine the real slice length for the thread.
            prong_index_t const begin = thread_index * n_per_thread;                         // ? Handled overflow
            prong_index_t const begin_lower_bound = n_per_thread_lower_bound * thread_index; // ? Handled overflow
            bool const begin_overflows = begin_lower_bound > begin;
            bool const begin_exceeds_n = begin >= n;
            if (begin_overflows || begin_exceeds_n) return;
            prong_index_t const count = (std::min<prong_index_t>)(add_sat(begin, n_per_thread), n) - begin;
            function(prong_t {thread_index, begin}, count);
        });
    }

    /**
     *  @brief Executes a function in parallel on the current and all worker threads.
     *  @param[in] function The callback, receiving the thread index as an argument.
     */
    template <typename function_type_>
    void for_each_thread(function_type_ const &function) noexcept {
        if (threads_count_ == 1) return function(0);

#if _FU_DETECT_CPP_17
        // ? Exception handling and aggregating return values drastically increases code complexity
        static_assert(std::is_nothrow_invocable_r<void, function_type_, prong_index_t>::value,
                      "The callback must be invocable with a `prong_index_t` argument");
#endif

        // Configure "fork" details
        fork_lambda_pointer_ = std::addressof(function);
        fork_trampoline_pointer_ = &_call_lambda_from_thread<function_type_>;
        prongs_count_ = threads_count_;
        threads_to_sync_.store(threads_count_ - 1, std::memory_order_relaxed);
        fork_generation_.fetch_add(1, std::memory_order_release); // ? Wake up sleepers

        // Execute on the current "main" thread
        function(0);

        // Wait until all threads are done
        while (threads_to_sync_.load(std::memory_order_acquire)) std::this_thread::yield();

        // An optional reset of the task variables for debuggability
        _reset_fork_description();
    }

    /**
     *  @brief Executes uneven tasks on all threads, greedying for work.
     *  @param[in] n The number of times to call the @p function.
     *  @param[in] function The callback, receiving the `prong_t` or the task index as an argument.
     *  @sa `for_each_static` for a more "balanced" evenly-splittable workload.
     */
    template <typename function_type_>
    void for_each_dynamic(prong_index_t const n, function_type_ const &function) noexcept {

#if _FU_DETECT_CPP_17
        // ? Exception handling and aggregating return values drastically increases code complexity
        static_assert((std::is_nothrow_invocable_r<void, function_type_, prong_t>::value ||
                       std::is_nothrow_invocable_r<void, function_type_, prong_index_t>::value),
                      "The callback must be invocable with a `prong_t` or a `prong_index_t` argument");
#endif

        // If there is just one thread, all work is done on the current thread
        if (threads_count_ == 1) {
            for (prong_index_t i = 0; i < n; ++i) function(prong_t {0, i});
            return;
        }

        // No need to slice the work if there is just one task
        if (n == 0) return;
        if (n == 1) return function(prong_t {0, 0});

        // If there are fewer tasks than threads, each thread gets at most 1 task
        // and that's easier to schedule statically!
        prong_index_t const prongs_static = threads_count_;
        if (n <= prongs_static) return for_each_static(n, function);

        // Configure "fork" details
        prong_index_t const prongs_dynamic = n - prongs_static;
        fork_lambda_pointer_ = std::addressof(function);
        fork_trampoline_pointer_ = &_call_lambda_from_thread<function_type_>;
        prongs_count_ = n;
        prongs_progress_.store(0, std::memory_order_relaxed);
        threads_to_sync_.store(threads_count_ - 1, std::memory_order_relaxed);
        std::atomic_thread_fence(std::memory_order_release);      // ? Fence for the relaxed operations above
        fork_generation_.fetch_add(1, std::memory_order_release); // ? Wake up sleepers

        // Execute on the current "main" thread
        _worker_loop_for_dynamic_tasks(0, threads_count_, n);

        // We may be in the in-flight position, where the current thread is already receiving
        // tasks beyond the `prongs_count_` index, but the worker threads are still executing
        // tasks and haven't decremented the `threads_to_sync_` variable yet.
        while (threads_to_sync_.load(std::memory_order_acquire)) std::this_thread::yield();
        assert(threads_to_sync_.load(std::memory_order_acquire) == 0);

        // Optional reset of the task variables for debuggability
        _reset_fork_description();
    }

  private:
    void _reset_fork_description() noexcept {
        prongs_count_ = 0;
        fork_lambda_pointer_ = nullptr;
        fork_trampoline_pointer_ = nullptr;
    }

    /**
     *  @brief A trampoline function that is used to call the user-defined lambda.
     *  @param[in] punned_lambda_pointer The pointer to the user-defined lambda.
     *  @param[in] prong The index of the thread & task index packed together.
     */
    template <typename function_type_>
    static void _call_lambda_from_thread(punned_fork_context_t punned_lambda_pointer, prong_t prong) noexcept {
        auto const &lambda_object = *static_cast<function_type_ const *>(punned_lambda_pointer);
        lambda_object(prong);
    }

    /**
     *  @brief The worker thread loop that is called by each of `this->workers_`.
     *  @param[in] thread_index The index of the thread that is executing this function.
     */
    void _worker_loop(thread_index_t const thread_index) noexcept {
        generation_index_t last_fork_generation = 0;
        assert(thread_index != 0 && "The zero index is for the main thread, not worker!");

        while (true) {
            // Wait for either: a new ticket or a stop flag
            generation_index_t new_fork_generation;
            bool wants_to_stop;
            while ((new_fork_generation = fork_generation_.load(std::memory_order_acquire)) == last_fork_generation &&
                   (wants_to_stop = stop_.load(std::memory_order_acquire)) == false)
                std::this_thread::yield();

            if (wants_to_stop) [[unlikely]]
                return;

            // Check if we are operating in the "dynamic" eager mode or a balanced "static" mode
            prong_index_t const prongs_count = prongs_count_;
            thread_index_t const threads_count = threads_count_;
            bool const is_static = prongs_count <= threads_count;
            if (is_static) { fork_trampoline_pointer_(fork_lambda_pointer_, {thread_index, thread_index}); }
            else { _worker_loop_for_dynamic_tasks(thread_index, threads_count, prongs_count); }
            last_fork_generation = new_fork_generation;

            // ! The decrement must come after the task is executed
            _FU_MAYBE_UNUSED prong_index_t const before_decrement =
                threads_to_sync_.fetch_sub(1, std::memory_order_release);
            assert(before_decrement > 0 && "We can't be here if there are no worker threads");
        }
    }

    inline void _worker_loop_for_dynamic_tasks(thread_index_t const thread_index, thread_index_t const threads_count,
                                               prong_index_t const prongs_count) noexcept {

        // We will be calling the fork pointer a lot, so let's copy it into registers:
        punned_fork_context_t const fork_lambda_pointer = fork_lambda_pointer_;
        trampoline_pointer_t const fork_trampoline_pointer = fork_trampoline_pointer_;

        // If we run this loop at 1 Billion times per second on a 64-bit machine, then every 585 years
        // of computational time we will wrap around the `std::size_t` capacity for the `new_prong_index`.
        // In case we `prongs_count + thread_index >= std::size_t(-1)`, a simple condition won't be enough.
        // Alternatively, we can make sure, that each thread can do at least one increment of `prongs_progress_`
        // without worrying about the overflow. The way to achieve that is to preprocess the trailing `threads_count_`
        // of elements externally, before entering this loop!
        prong_index_t const prongs_dynamic = prongs_count - threads_count;
        prong_index_t const one_static_prong_index = static_cast<prong_index_t>(prongs_dynamic + thread_index);
        fork_trampoline_pointer(fork_lambda_pointer, {thread_index, one_static_prong_index});
        assert((prongs_dynamic + threads_count) >= prongs_dynamic && "Overflow detected");

        // Unlike the thread-balanced mode, we need to keep track of the number of passed tasks.
        // The traditional way to achieve that is to use the same single atomic `threads_to_sync_`
        // variable, but using `compare_exchange_weak` interfaces. It's much more expensive on modern
        // CPUs, so we use an additional atomic variable and have 2x atomic increments of 2x atomic variables,
        // instead of 1x atomic load and 1x atomic CAS on 1x atomic variable (in optimistic low-contention case).
        while (true) {
            prong_index_t const new_prong_index = prongs_progress_.fetch_add(1, std::memory_order_acq_rel);
            bool const beyond_last_prong = new_prong_index >= prongs_dynamic;
            if (beyond_last_prong) break;
            fork_trampoline_pointer(fork_lambda_pointer, {thread_index, new_prong_index});
        }
    }
};

using fork_union_t = fork_union<std::allocator<std::thread>>;

} // namespace fork_union
} // namespace ashvardanian<|MERGE_RESOLUTION|>--- conflicted
+++ resolved
@@ -230,13 +230,8 @@
         if (planned_threads == 0) return false; // ! Can't have zero threads working on something
         if (threads_count_ != 0) return false;  // ! Already initialized
         if (planned_threads == 1) {
-<<<<<<< HEAD
-            threads_count_ = 1; // ! The current thread will always be used
-            return true;
-=======
             threads_count_ = 1;
             return true; // ! The current thread will always be used
->>>>>>> bb5e3dd4
         }
 
         // Allocate the thread pool
