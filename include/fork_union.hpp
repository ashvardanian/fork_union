/**
 *  @brief  OpenMP-style NUMA-aware cross-platform fine-grained parallelism library.
 *  @file   fork_union.hpp
 *  @author Ash Vardanian
 *  @date   May 2, 2025
 *
 *  Fork Union provides a minimalistic cross-platform thread-pool implementation and Parallel Algorithms,
 *  avoiding dynamic memory allocations, exceptions, system calls, and heavy Compare-And-Swap instructions.
 *  The library leverages the "weak memory model" to allow Arm and IBM Power CPUs to aggressively optimize
 *  execution at runtime. It also aggressively tests against overflows on smaller index types, and is safe
 *  to use even with the maximal `std::size_t` values. It's compatible with C++11 and later.
 *
 *  @code{.cpp}
 *  #include <cstdio> // `std::printf`
 *  #include <cstdlib> // `EXIT_FAILURE`, `EXIT_SUCCESS`
 *  #include <fork_union.hpp> // `fu::basic_pool_t`
 *
 *  using fu = ashvardanian::fork_union;
 *  int main(int argc, char *argv[]) {
 *
 *      fu::basic_pool_t pool;
 *      if (!pool.try_spawn(std::thread::hardware_concurrency()))
 *          return EXIT_FAILURE;
 *
 *      pool.for_n(argc, [=](auto prong) noexcept {
 *          auto [task_index, thread_index, colocation_index] = prong;
 *          std::printf(
 *              "Printing argument # %zu (of %zu) from thread # %zu at colocation # %zu: %s\n",
 *              task_index, argc, thread_index, colocation_index, argv[task_index]);
 *      });
 *      return EXIT_SUCCESS;
 *  }
 *  @endcode
 *
 *  The next layer of logic is for basic index-addressable tasks. It includes basic parallel loops:
 *
 *  - `for_n` - for iterating over a range of similar duration tasks, addressable by an index.
 *  - `for_n_dynamic` - for unevenly distributed tasks, where each task may take a different time.
 *  - `for_slices` - for iterating over a range of similar duration tasks, addressable by a slice.
 *
 *  ------------------------------------------------------------------------------------------------
 *
 *  On Linux, when NUMA and PThreads are available, the library can also leverage @b NUMA-aware
 *  memory allocations and pin threads to specific physical cores to increase memory locality.
 *  It should reduce memory access latency by around 35% on average, compared to remote accesses.
 *  @sa `numa_topology_t`, `linux_colocated_pool_t`, `linux_distributed_pool_t`.
 *
 *  On heterogeneous chips, cores with a different @b "Quality-of-Service" (QoS) may be combined.
 *  A typical example is laptop/desktop chips, having 1 NUMA node, but 3 tiers of CPU cores:
 *  performance, efficiency, and power-saving cores. Each group will have vastly different speed,
 *  so considering them equal in tasks scheduling is a bad idea... and separating them automatically
 *  isn't feasible either. It's up to the user to isolate those groups into individual pools.
 *  @sa `qos_level_t`
 *
 *  On x86, Arm, and RISC-V architectures, depending on the CPU features available, the library also
 *  exposes cheaper @b "busy-waiting" mechanisms, such as `tpause`, `wfet`, & `yield` instructions.
 *  @sa `arm64_yield_t`, `arm64_wfet_t`, `x86_yield_t`, `x86_tpause_t`, `risc5_yield_t`.
 *
 *  Minimum version of C++ 14 is needed to allow an `auto` placeholder type for return values.
 *  This significantly reduces code bloat needed to infer the return type of lambdas.
 *  @see https://en.cppreference.com/w/cpp/language/auto.html
 */
#pragma once
#include <memory>  // `std::allocator`
#include <thread>  // `std::thread`
#include <atomic>  // `std::atomic`
#include <cstddef> // `std::max_align_t`
#include <cassert> // `assert`
#include <cstring> // `std::strlen`
#include <cstdio>  // `std::snprintf`
#include <cstdlib> // `std::strtoull`
#include <utility> // `std::exchange`, `std::addressof`
#include <new>     // `std::hardware_destructive_interference_size`
#include <array>   // `std::array`

#define FORK_UNION_VERSION_MAJOR 1
#define FORK_UNION_VERSION_MINOR 0
#define FORK_UNION_VERSION_PATCH 4

#if !defined(FU_ALLOW_UNSAFE)
#define FU_ALLOW_UNSAFE 0
#endif

#if !defined(FU_ENABLE_NUMA)
#if defined(__linux__) && defined(__GLIBC__) && __GLIBC_PREREQ(2, 30)
#define FU_ENABLE_NUMA 1
#else
#define FU_ENABLE_NUMA 0
#endif
#endif

#if FU_ALLOW_UNSAFE
#include <exception> // `std::exception_ptr`
#endif

<<<<<<< HEAD
#define FORK_UNION_VERSION_MAJOR 1
#define FORK_UNION_VERSION_MINOR 0
#define FORK_UNION_VERSION_PATCH 6
=======
#if FU_ENABLE_NUMA
#include <numa.h>       // `numa_available`, `numa_node_of_cpu`, `numa_alloc_onnode`
#include <numaif.h>     // `mbind` manual assignment of `mmap` pages
#include <pthread.h>    // `pthread_getaffinity_np`
#include <unistd.h>     // `gettid`
#include <sys/mman.h>   // `mmap`, `MAP_PRIVATE`, `MAP_ANONYMOUS`
#include <linux/mman.h> // `MAP_HUGE_2MB`, `MAP_HUGE_1GB`
#include <dirent.h>     // `opendir`, `readdir`, `closedir`
#endif
>>>>>>> d1429e3f

/**
 *  On C++17 and later we can detect misuse of lambdas that are not properly annotated.
 *  On C++20 and later we can use concepts for cleaner compile-time checks.
 */
#if __cplusplus >= 202002L
#define _FU_DETECT_CPP_20 1
#else
#define _FU_DETECT_CPP_20 0
#endif
#if __cplusplus >= 201703L
#define _FU_DETECT_CPP_17 1
#else
#define _FU_DETECT_CPP_17 0
#endif

#if _FU_DETECT_CPP_17
#include <type_traits> // `std::is_nothrow_invocable_r`
#endif

#if _FU_DETECT_CPP_20
#include <concepts> // `std::same_as`, `std::invocable`
#endif

#if _FU_DETECT_CPP_17
#define _FU_MAYBE_UNUSED [[maybe_unused]]
#else
#if defined(__GNUC__) || defined(__clang__)
#define _FU_MAYBE_UNUSED __attribute__((unused))
#elif defined(_MSC_VER)
#define _FU_MAYBE_UNUSED __pragma(warning(suppress : 4100))
#else
#define _FU_MAYBE_UNUSED
#endif
#endif

#if _FU_DETECT_CPP_20
#define _FU_UNLIKELY(x) __builtin_expect(!!(x), 0)
#else
#define _FU_UNLIKELY(x) (x)
#endif

/*  Detect target CPU architecture.
 *  We'll only use it when compiling Inline Assembly code on GCC or Clang.
 */
#if defined(__arm64__) || defined(__arm64__) || defined(_M_ARM64)
#define _FU_DETECT_ARCH_ARM64 1
#else
#define _FU_DETECT_ARCH_ARM64 0
#endif
#if defined(__x86_64__) || defined(__amd64__) || defined(_M_X64) || defined(_M_AMD64)
#define _FU_DETECT_ARCH_X86_64 1
#else
#define _FU_DETECT_ARCH_X86_64 0
#endif
#if defined(__riscv)
#define _FU_DETECT_ARCH_RISC5 1
#else
#define _FU_DETECT_ARCH_RISC5 0
#endif

namespace ashvardanian {
namespace fork_union {

#pragma region - Helpers and Constants

using numa_node_id_t = int;   // ? A.k.a. NUMA node ID, in [0, numa_max_node())
using numa_core_id_t = int;   // ? A.k.a. CPU core ID, in [0, threads_count)
using numa_socket_id_t = int; // ? A.k.a. physical CPU socket ID
using qos_level_t = int;      // ? Quality of Service, like: "performance", "efficiency", "low-power"

/**
 *  @brief Defines variable alignment to avoid false sharing.
 *  @see https://en.cppreference.com/w/cpp/thread/hardware_destructive_interference_size
 *  @see https://docs.rs/crossbeam-utils/latest/crossbeam_utils/struct.CachePadded.html
 *
 *  The C++ STL way to do it is to use `std::hardware_destructive_interference_size` if available:
 *
 *  @code{.cpp}
 *  #if defined(__cpp_lib_hardware_interference_size)
 *  static constexpr std::size_t default_alignment_k = std::hardware_destructive_interference_size;
 *  #else
 *  static constexpr std::size_t default_alignment_k = alignof(std::max_align_t);
 *  #endif
 *  @endcode
 *
 *  That however results into all kinds of ABI warnings with GCC, and suboptimal alignment choice,
 *  unless you hard-code `--param hardware_destructive_interference_size=64` or disable the warning
 *  with `-Wno-interference-size`.
 */
static constexpr std::size_t default_alignment_k = 128;

/**
 *  @brief Defines saturated addition for a given unsigned integer type.
 *  @see https://en.cppreference.com/w/cpp/numeric/add_sat
 */
template <typename scalar_type_>
inline scalar_type_ add_sat(scalar_type_ a, scalar_type_ b) noexcept {
    static_assert(std::is_unsigned<scalar_type_>::value, "Scalar type must be an unsigned integer");
#if defined(__cpp_lib_saturation_arithmetic)
    return std::add_sat(a, b); // In C++26
#else
    return (std::numeric_limits<scalar_type_>::max() - a < b) ? std::numeric_limits<scalar_type_>::max() : a + b;
#endif
}

/** @brief Checks if the @p x is a power of two. */
constexpr bool is_power_of_two(std::size_t x) noexcept { return x && ((x & (x - 1)) == 0); }

/**
 *  @brief Defines the in- and exclusivity of the calling thread in for the executing task.
 *  @sa `caller_inclusive_k` and `caller_exclusive_k`
 *
 *  This enum affects how the join is performed. If the caller is inclusive, 1/Nth of the call
 *  will be executed by the calling thread (as opposed to workers) and the join will happen
 *  inside of the calling scope.
 */
enum caller_exclusivity_t : unsigned int {
    caller_inclusive_k = 0,
    caller_exclusive_k = 1,
};

/**
 *  @brief Defines the mood of the thread-pool, whether it is busy or about to die.
 *  @sa `mood_t::grind_k`, `mood_t::chill_k`, `mood_t::die_k`
 */
enum class mood_t : unsigned int {
    grind_k = 0, // ? That's our default ;)
    chill_k,     // ? Sleepy and tired, but just a wake-up call away
    die_k,       // ? The thread is about to die, we must exit the loop peacefully
};

/**
 *  @brief Describes all the special library features.
 */
enum capabilities_t : unsigned int {
    capabilities_unknown_k = 0,

    // CPU-specific capabilities:
    capability_x86_pause_k = 1 << 1,   // ? x86
    capability_x86_tpause_k = 1 << 2,  // ? x86-64 with `WAITPKG` support
    capability_arm64_yield_k = 1 << 3, // ? Arm
    capability_arm64_wfet_k = 1 << 4,  // ? AArch64 with `WFET` support
    capability_risc5_pause_k = 1 << 5, // ? RISC-V

    // RAM-specific capabilities:
    capability_numa_aware_k = 1 << 10,             // ? NUMA-aware memory allocations
    capability_huge_pages_k = 1 << 11,             // ? Reducing TLB pressure with huge pages
    capability_huge_pages_transparent_k = 1 << 12, // ? ... doing the same "transparently"
};

struct standard_yield_t {
    inline void operator()() const noexcept { std::this_thread::yield(); }
};

/**
 *  @brief A synchronization point that waits for all threads to finish the last fork.
 *  @note You don't have to explicitly call any of the APIs, it's like `std::jthread` ;)
 *
 *  You don't have to explicitly handle the return value and wait on it.
 *  According to the  C++ standard, the destructor of the `broadcast_join_t` will
 *  be called in the end of the `for_threads`-calling expression.
 */
template <typename basic_pool_type_, typename fork_type_>
struct broadcast_join {

    using basic_pool_t = basic_pool_type_;
    using fork_t = fork_type_;

  private:
    basic_pool_t &pool_ref_;
    fork_t fork_;                // ? We need this to extend the lifetime of the lambda object
    bool did_broadcast_ {false}; // ? Both

  public:
    broadcast_join(basic_pool_t &pool_ref, fork_t &&f) noexcept : pool_ref_(pool_ref), fork_(std::forward<fork_t>(f)) {}
    fork_t &fork_ref() noexcept { return fork_; }

    void broadcast() noexcept {
        if (did_broadcast_) return; // ? No need to broadcast again
        pool_ref_.unsafe_for_threads(fork_);
        did_broadcast_ = true;
    }
    void join() noexcept {
        if (!did_broadcast_) {
            pool_ref_.unsafe_for_threads(fork_);
            did_broadcast_ = true;
        }
        pool_ref_.unsafe_join();
    }

    ~broadcast_join() noexcept { join(); }
    broadcast_join(broadcast_join &&) = default;
    broadcast_join(broadcast_join const &) = delete;
    broadcast_join &operator=(broadcast_join &&) = default;
    broadcast_join &operator=(broadcast_join const &) = delete;
};

/**
 *  @brief A "prong" - is a tip of a "fork" - pinning "task" to a "thread".
 */
template <typename index_type_ = std::size_t>
struct prong {
    using index_t = index_type_;
    using task_index_t = index_t;   // ? A.k.a. "task index" in [0, prongs_count)
    using thread_index_t = index_t; // ? A.k.a. "core index" or "thread ID" in [0, threads_count)

    task_index_t task {0};
    thread_index_t thread {0};

    constexpr prong() = default;
    constexpr prong(prong &&) = default;
    constexpr prong(prong const &) = default;
    constexpr prong &operator=(prong &&) = default;
    constexpr prong &operator=(prong const &) = default;

    explicit prong(task_index_t task, thread_index_t thread = 0) noexcept : task(task), thread(thread) {}

    inline operator task_index_t() const noexcept { return task; }
};

using prong_t = prong<>; // ? Default prong type with `std::size_t` indices

/**
 *  @brief A "prong" - is a tip of a "fork" - pinning "task" to a "thread" and "memory" location.
 */
template <typename index_type_ = std::size_t>
struct colocated_prong {
    using index_t = index_type_;
    using task_index_t = index_t;       // ? A.k.a. "task index" in [0, prongs_count)
    using thread_index_t = index_t;     // ? A.k.a. "core index" or "thread ID" in [0, threads_count)
    using colocation_index_t = index_t; // ? A.k.a. NUMA-specific QoS-specific "colocation ID"

    task_index_t task {0};
    thread_index_t thread {0};
    colocation_index_t colocation {0};

    constexpr colocated_prong() = default;
    constexpr colocated_prong(colocated_prong &&) = default;
    constexpr colocated_prong(colocated_prong const &) = default;
    constexpr colocated_prong &operator=(colocated_prong const &) = default;
    constexpr colocated_prong &operator=(colocated_prong &&) = default;

    explicit colocated_prong(task_index_t task, thread_index_t thread = 0, colocation_index_t colocation = 0) noexcept
        : task(task), thread(thread), colocation(colocation) {}

    colocated_prong(prong<index_t> const &prong) noexcept : task(prong.task), thread(prong.thread), colocation(0) {}

    inline operator task_index_t() const noexcept { return task; }
    inline operator prong<index_t>() const noexcept { return prong<index_t> {task, thread}; }
};

using colocated_prong_t = colocated_prong<>; // ? Default prong type with `std::size_t` indices

/**
 *  @brief Describes a thread ID pinned to a specific NUMA node or QoS level.
 */
template <typename index_type_ = std::size_t>
struct colocated_thread {
    using index_t = index_type_;
    using thread_index_t = index_t;     // ? A.k.a. "core index" or "thread ID" in [0, threads_count)
    using colocation_index_t = index_t; // ? A.k.a. NUMA-specific QoS-specific "colocation ID"

    thread_index_t thread {0};
    colocation_index_t colocation {0};

    constexpr colocated_thread() = default;
    constexpr colocated_thread(colocated_thread &&) = default;
    constexpr colocated_thread(colocated_thread const &) = default;
    constexpr colocated_thread &operator=(colocated_thread const &) = default;
    constexpr colocated_thread &operator=(colocated_thread &&) = default;

    explicit colocated_thread(thread_index_t thread, colocation_index_t colocation = 0) noexcept
        : thread(thread), colocation(colocation) {}

    inline operator thread_index_t() const noexcept { return thread; }
};

using colocated_thread_t = colocated_thread<>; // ? Default prong type with `std::size_t` indices

/**
 *  @brief Back-ports the C++ 23 `std::allocation_result`. Unlike STL, also contains the page size.
 *  @see https://en.cppreference.com/w/cpp/memory/allocator/allocate_at_least
 */
template <typename pointer_type_ = char, typename size_type_ = std::size_t>
struct allocation_result {
    using pointer_type = pointer_type_;
    using size_type = size_type_;

    pointer_type ptr {nullptr}; // ? Pointer to the allocated memory, or nullptr if allocation failed
    size_type count {0};        // ? Number of elements allocated, or 0 if allocation failed
    size_type bytes {0};        // ? Reports the total volume of memory allocated, in bytes
    size_type pages {0};        // ? Reports the number of memory pages allocated

    constexpr allocation_result() noexcept = default;
    constexpr allocation_result(pointer_type ptr, size_type count, size_type bytes, size_type pages) noexcept
        : ptr(ptr), count(count), bytes(bytes), pages(pages) {}

    explicit constexpr operator bool() const noexcept { return ptr != nullptr && count > 0; }

    size_type bytes_per_page() const noexcept { return bytes / pages; }

#if defined(__cpp_lib_allocate_at_least)
    operator std::allocation_result<pointer_type, size_type>() const noexcept {
        return std::allocation_result<pointer_type, size_type>(ptr, count);
    }
#endif
};

/**
 *  @brief Analogous to `std::unique_ptr<T[]>`, but designed for large padded allocations.
 *  @see https://en.cppreference.com/w/cpp/memory/unique_ptr.html
 */
template <typename object_type_, typename allocator_type_>
class unique_padded_buffer {

    using object_t = object_type_;
    static_assert(std::is_nothrow_default_constructible_v<object_t>,
                  "unique_padded_buffer requires noexcept-default-constructible object type");

    using allocator_t = allocator_type_;
    using allocator_traits_t = std::allocator_traits<allocator_t>;
    using raw_allocator_t = typename allocator_traits_t::template rebind_alloc<char>;

    char *raw_ {nullptr};
    std::size_t objects_count_ {0};
    std::size_t bytes_per_object_ {sizeof(object_t)};
    std::size_t bytes_total_ {0};
    raw_allocator_t allocator_ {};

    object_t *ptr(std::size_t i) noexcept { return reinterpret_cast<object_t *>(raw_ + i * bytes_per_object_); }
    object_t const *ptr(std::size_t i) const noexcept {
        return reinterpret_cast<object_t const *>(raw_ + i * bytes_per_object_);
    }

    void destroy_all() noexcept {
        if constexpr (!std::is_trivially_destructible_v<object_t>)
            for (std::size_t i = 0; i < objects_count_; ++i) ptr(i)->~object_t();
    }

    void deallocate() noexcept {
        if (raw_) {
            allocator_.deallocate(raw_, bytes_total_);
            raw_ = nullptr;
        }
        objects_count_ = bytes_total_ = 0;
    }

  public:
    unique_padded_buffer() = default;

    explicit unique_padded_buffer(allocator_t const &alloc, std::size_t bytes_per_object = sizeof(object_t)) noexcept
        : bytes_per_object_(bytes_per_object), allocator_(alloc) {}

    unique_padded_buffer(unique_padded_buffer &&o) noexcept
        : raw_(std::exchange(o.raw_, nullptr)), objects_count_(std::exchange(o.objects_count_, 0)),
          bytes_per_object_(o.bytes_per_object_), bytes_total_(std::exchange(o.bytes_total_, 0)),
          allocator_(std::move(o.allocator_)) {}

    unique_padded_buffer &operator=(unique_padded_buffer &&o) noexcept {
        if (this != &o) {
            destroy_all();
            deallocate();
            raw_ = std::exchange(o.raw_, nullptr);
            objects_count_ = std::exchange(o.objects_count_, 0);
            bytes_per_object_ = o.bytes_per_object_;
            bytes_total_ = std::exchange(o.bytes_total_, 0);
            allocator_ = std::move(o.allocator_);
        }
        return *this;
    }

    unique_padded_buffer(unique_padded_buffer const &) = delete;
    unique_padded_buffer &operator=(unique_padded_buffer const &) = delete;

    ~unique_padded_buffer() noexcept {
        destroy_all();
        deallocate();
    }

    bool try_resize(std::size_t new_objects_count) noexcept {
        destroy_all();
        deallocate();

        if (new_objects_count == 0) return true;

        std::size_t const total = new_objects_count * bytes_per_object_;
        auto new_result = allocator_.allocate_at_least(total);
        if (!new_result) return false;

        raw_ = new_result.ptr;
        objects_count_ = new_objects_count;
        bytes_total_ = new_result.bytes;

        for (std::size_t i = 0; i < objects_count_; ++i) ::new (static_cast<void *>(ptr(i))) object_t();

        return true;
    }

    object_t &only() noexcept {
        assert(objects_count_ == 1 && "Buffer must contain exactly one object to use `only()`");
        return *ptr(0);
    }
    object_t const &only() const noexcept {
        assert(objects_count_ == 1 && "Buffer must contain exactly one object to use `only()`");
        return *ptr(0);
    }

    object_t &operator[](std::size_t i) noexcept { return *ptr(i); }
    object_t const &operator[](std::size_t i) const noexcept { return *ptr(i); }
    object_t *data() noexcept { return ptr(0); }
    object_t const *data() const noexcept { return ptr(0); }
    std::size_t size() const noexcept { return objects_count_; }
    std::size_t stride() const noexcept { return bytes_per_object_; }
    void set_stride(std::size_t b) noexcept { bytes_per_object_ = b ? b : sizeof(object_t); }
    explicit operator bool() const noexcept { return raw_ != nullptr && objects_count_ > 0; }
};

/**
 *  @brief Placeholder type for Parallel Algorithms.
 */
struct dummy_lambda_t {};

/**
 *  @brief A trivial minimalistic lock-free "mutex" implementation using `std::atomic_flag`.
 *  @tparam micro_yield_type_ The type of the yield function to be used for busy-waiting.
 *  @tparam alignment_ The alignment of the mutex. Defaults to `default_alignment_k`.
 *
 *  The C++ standard would recommend using `std::hardware_destructive_interference_size`
 *  alignment, as well as `std::atomic_flag::notify_one` and `std::this_thread::yield` APIs,
 *  but our solution is better despite being more primitive.
 *
 *  @see Compatible with STL unique locks: https://en.cppreference.com/w/cpp/thread/unique_lock.html
 */
#if _FU_DETECT_CPP_20

template <typename micro_yield_type_ = standard_yield_t, std::size_t alignment_ = default_alignment_k>
class spin_mutex {
    using micro_yield_t = micro_yield_type_;
    static constexpr std::size_t alignment_k = alignment_;
    alignas(alignment_k) std::atomic_flag flag_ = ATOMIC_FLAG_INIT;

  public:
    void lock() noexcept {
        micro_yield_t micro_yield;
        while (flag_.test_and_set(std::memory_order_acquire)) micro_yield();
    }
    bool try_lock() noexcept { return !flag_.test_and_set(std::memory_order_acquire); }
    void unlock() noexcept { flag_.clear(std::memory_order_release); }
};

#else // _FU_DETECT_CPP_20

template <typename micro_yield_type_ = standard_yield_t, std::size_t alignment_ = default_alignment_k>
class spin_mutex {
    using micro_yield_t = micro_yield_type_;
    static constexpr std::size_t alignment_k = alignment_;

    /**
     *  Theoretically, the choice of `std::atomic<bool>` is suboptimal in the presence of `std::atomic_flag`.
     *  The latter is guaranteed to be lock-free, while the former is not. But until C++20, the flag doesn't
     *  have a non-modifying load operation - the `std::atomic_flag::test` was added in C++20.
     *  @see https://en.cppreference.com/w/cpp/atomic/atomic_flag.html
     */
    std::atomic<bool> flag_ {false};

  public:
    void lock() noexcept {
        micro_yield_t micro_yield;
        while (flag_.exchange(true, std::memory_order_acquire)) micro_yield();
    }
    bool try_lock() noexcept { return !flag_.exchange(true, std::memory_order_acquire); }
    void unlock() noexcept { flag_.store(false, std::memory_order_release); }
};

#endif // _FU_DETECT_CPP_20

using spin_mutex_t = spin_mutex<>;

template <typename index_type_ = std::size_t>
struct indexed_range {
    using index_t = index_type_;

    index_t first {0};
    index_t count {0};
};

using indexed_range_t = indexed_range<>;

/**
 *  @brief Splits a range of tasks into fair-sized chunks for each thread.
 *  @see https://lemire.me/blog/2025/05/22/dividing-an-array-into-fair-sized-chunks/
 *
 *  The first `(tasks % threads)` chunks have size `ceil(tasks / threads)`.
 *  The remaining `tasks - (tasks % threads)` chunks have size `floor(tasks / threads)`
 */
template <typename index_type_ = std::size_t>
struct indexed_split {
    using index_t = index_type_;
    using indexed_range_t = indexed_range<index_t>;

    inline indexed_split() = default;

    /**
     *  @brief Constructs an indexed split for a given number of tasks and threads.
     *  @param[in] tasks_count The total number of tasks to split; can be any unsigned integer.
     *  @param[in] threads_count The number of threads to split the tasks into; can't be zero.
     */
    inline indexed_split(index_t const tasks_count, index_t const threads_count) noexcept
        : quotient_(tasks_count / threads_count), remainder_(tasks_count % threads_count) {
        assert(threads_count > 0 && "Threads count must be greater than zero, or expect division by zero");
    }

    inline indexed_range_t operator[](index_t const i) const noexcept {
        index_t const begin = quotient_ * i + (i < remainder_ ? i : remainder_);
        index_t const count = quotient_ + (i < remainder_ ? 1 : 0);
        return {begin, count};
    }

  private:
    index_t quotient_ {0};
    index_t remainder_ {0};
};

using indexed_split_t = indexed_split<>;
/**
 *  @brief Pre-C++20 sentinel type for iterators.
 *  @see   https://en.cppreference.com/w/cpp/iterator/default_sentinel.html
 */
struct default_sentinel_t {};

/**
 *  @brief Iterator range over integers using a stride that is co-prime with length.
 *
 *  - O(1) dereference: two integer ops and a branchless wrap-around.
 *  - Every value appears exactly once before `end()`.
 *
 *  @code{.cpp}
 *  coprime_permutation_range<> perm(start, length, seed);
 *  for (auto v : perm) steal_from(v);
 *  @endcode
 */
template <typename index_type_ = std::size_t>
struct coprime_permutation_range {
    using index_t = index_type_;

    struct iterator {
        using iterator_category = std::forward_iterator_tag;
        using value_type = index_t;
        using difference_type = std::ptrdiff_t;
        using pointer = void;
        using reference = value_type;

        inline value_type operator*() const noexcept { return static_cast<index_t>(start_ + offset_); }

        inline iterator &operator++() noexcept {
            assert(elements_left_ != 0 && "Attempting to increment an iterator beyond bounds");
            offset_ = static_cast<index_t>(offset_ + stride_);

            // Avoid modulo division by using wrap-around logic.
            if (offset_ >= length_) offset_ = static_cast<index_t>(offset_ - length_);
            --elements_left_;
            return *this;
        }

        inline iterator operator++(int) noexcept {
            iterator tmp = *this;
            ++(*this);
            return tmp;
        }

        inline bool operator==(default_sentinel_t) const noexcept { return elements_left_ == 0; }
        inline bool operator!=(default_sentinel_t s) const noexcept { return !(*this == s); }

      private:
        friend struct coprime_permutation_range;

        inline iterator(index_t const start, index_t const length, index_t const stride,
                        index_t const elements_left) noexcept
            : start_(start), length_(length), stride_(stride), offset_(0), elements_left_(elements_left) {}

        index_t start_ {0};         // first value of the domain
        index_t length_ {1};        // |domain|
        index_t stride_ {1};        // co-prime step
        index_t offset_ {0};        // current offset 0 ... length_-1
        index_t elements_left_ {0}; // countdown until `end()`
    };

    coprime_permutation_range() = default;

    /**
     *  @param[in] start First element of the permutation.
     *  @param[in] length Size of the domain to permute; must be > 0.
     *  @param[in] seed Thread-specific value used to derive a unique stride.
     */
    coprime_permutation_range(index_t const start, index_t const length, index_t const seed) noexcept
        : start_(start), length_(length), stride_(pick_stride(seed, length_)) {
        assert(length_ > 0 && "Length must be greater than zero, or expect division by zero");
    }

    iterator begin() const noexcept { return iterator(start_, length_, stride_, length_); }
    default_sentinel_t end() const noexcept { return {}; }
    index_t size() const noexcept { return length_; }

  private:
    static constexpr index_t gcd(index_t a, index_t b) noexcept {
        while (b) {
            index_t const t = a % b;
            a = b;
            b = t;
        }
        return a;
    }

    static index_t pick_stride(index_t seed, index_t const length) noexcept {
        // Pick an odd stride derived from @p seed that is co-prime with @p length.
        if (length <= 1) return 0;                              // degenerate case
        seed = static_cast<index_t>((seed * 2u + 1u) % length); // force odd
        while (gcd(seed, length) != 1) {                        // insure co-prime
            seed += 2u;
            if (seed >= length) seed -= length;
        }
        return seed;
    }

    index_t start_ {0};
    index_t length_ {1};
    index_t stride_ {1};
};

using coprime_permutation_range_t = coprime_permutation_range<>;

/** @brief Wraps the metadata needed for `for_slices` APIs for `broadcast_join` compatibility. */
template <typename fork_type_, typename index_type_>
class invoke_for_slices {
    fork_type_ fork_;
    indexed_split<index_type_> split_;

  public:
    invoke_for_slices(index_type_ n, index_type_ threads, fork_type_ &&fork) noexcept
        : fork_(std::forward<fork_type_>(fork)), split_(n, threads) {}

    void operator()(index_type_ const thread) const noexcept {
        indexed_range<index_type_> const range = split_[thread];
        if (range.count == 0) return; // ? No work for this thread
        fork_(prong<index_type_> {range.first, thread}, range.count);
    }
};

/** @brief Wraps the metadata needed for `for_n` APIs for `broadcast_join` compatibility. */
template <typename fork_type_, typename index_type_>
class invoke_for_n {
    fork_type_ fork_;
    indexed_split<index_type_> split_;

  public:
    invoke_for_n(index_type_ n, index_type_ threads, fork_type_ &&fork) noexcept
        : fork_(std::forward<fork_type_>(fork)), split_(n, threads) {}

    void operator()(index_type_ const thread) const noexcept {
        indexed_range<index_type_> const range = split_[thread];
        for (index_type_ i = 0; i < range.count; ++i)
            fork_(prong<index_type_> {static_cast<index_type_>(range.first + i), thread});
    }
};

/**
 *  @brief Wraps the metadata needed for `for_n_dynamic` APIs for `broadcast_join` compatibility.
 *
 *  @section Scheduling Logic & Overflow Considerations
 *
 *  If we run a default for-loop at 1 Billion times per second on a 64-bit machine, then every 585 years
 *  of computational time we will wrap around the `std::size_t` capacity for the `prong.task` index.
 *  In case we `n + thread >= std::size_t(-1)`, a simple condition won't be enough.
 *  Alternatively, we can make sure, that each thread can do at least one increment of `progress_`
 *  without worrying about the overflow. The way to achieve that is to preprocess the trailing `threads`
 *  of elements externally, before entering this loop!
 *
 *  A simpler, potentially more logical implementation would keep the `progress_` as an internal atomic.
 *  That, however, places the variable on the stack of the calling thread, which may be different from the
 *  target NUMA node.
 */
template <typename fork_type_, typename index_type_>
class invoke_for_n_dynamic {
    fork_type_ fork_;
    std::atomic<index_type_> &progress_;
    index_type_ n_;
    index_type_ threads_;

  public:
    invoke_for_n_dynamic(index_type_ n, index_type_ threads, std::atomic<index_type_> &progress,
                         fork_type_ &&fork) noexcept
        : fork_(std::forward<fork_type_>(fork)), progress_(progress), n_(n), threads_(threads) {
        progress_.store(0, std::memory_order_release);
    }

    invoke_for_n_dynamic(invoke_for_n_dynamic &&other) noexcept // ? Need to manually define the `move` due to atomics
        : fork_(std::move(other.fork_)), progress_(other.progress_), n_(other.n_), threads_(other.threads_) {
        other.n_ = 0;
        assert(other.progress_.load(std::memory_order_acquire) == 0 && "Moving an in-progress fork is not allowed");
        progress_.store(0, std::memory_order_release);
    }

    void operator()(index_type_ const thread) noexcept {

        index_type_ const n_dynamic = n_ > threads_ ? n_ - threads_ : 0;
        assert((n_dynamic + threads_) >= n_dynamic && "Overflow detected");

        // Run (up to) one static prong on the current thread
        index_type_ const one_static_prong_index = static_cast<index_type_>(n_dynamic + thread);
        prong<index_type_> prong(one_static_prong_index, thread);
        if (one_static_prong_index < n_) fork_(prong);

        // The rest can be synchronized with a trivial atomic counter
        while (true) {
            prong.task = progress_.fetch_add(1, std::memory_order_relaxed);
            bool const beyond_last_prong = prong.task >= n_dynamic;
            if (beyond_last_prong) break;
            fork_(prong);
        }
    }
};

template <typename fork_type_, typename index_type_ = std::size_t>
constexpr bool can_be_for_thread_callback() noexcept {
    using fork_t = fork_type_;
    using index_t = index_type_;
#if _FU_DETECT_CPP_17 && defined(__cpp_lib_is_invocable)
    return std::is_nothrow_invocable_r_v<void, fork_t, colocated_thread<index_t>> ||
           std::is_nothrow_invocable_r_v<void, fork_t, index_t>;
#else
    return true;
#endif
}

template <typename fork_type_, typename index_type_ = std::size_t>
constexpr bool can_be_for_task_callback() noexcept {
    using fork_t = fork_type_;
    using index_t = index_type_;
#if _FU_DETECT_CPP_17 && defined(__cpp_lib_is_invocable)
    return std::is_nothrow_invocable_r_v<void, fork_t, colocated_prong<index_t>> ||
           std::is_nothrow_invocable_r_v<void, fork_t, prong<index_t>> ||
           std::is_nothrow_invocable_r_v<void, fork_t, index_t>;
#else
    return true;
#endif
}

template <typename fork_type_, typename index_type_ = std::size_t>
constexpr bool can_be_for_slice_callback() noexcept {
    using fork_t = fork_type_;
    using index_t = index_type_;
#if _FU_DETECT_CPP_17 && defined(__cpp_lib_is_invocable)
    return std::is_nothrow_invocable_r_v<void, fork_t, colocated_prong<index_t>, index_t> ||
           std::is_nothrow_invocable_r_v<void, fork_t, prong<index_t>, index_t> ||
           std::is_nothrow_invocable_r_v<void, fork_t, index_t, index_t>;
#else
    return true;
#endif
}

#if _FU_DETECT_CPP_20 && defined(__cpp_concepts)
#define _FU_DETECT_CONCEPTS 1
#define _FU_REQUIRES(condition) requires(condition)
#else
#define _FU_DETECT_CONCEPTS 0
#define _FU_REQUIRES(condition)
#endif // _FU_DETECT_CPP_20

#pragma endregion - Helpers and Constants

#pragma region - Basic Pool

/**
 *  @brief Minimalistic STL-based non-resizable thread-pool for simultaneous blocking tasks.
 *
 *  This thread-pool @b can't:
 *  - dynamically @b resize: all threads must be stopped and re-initialized to grow/shrink.
 *  - @b re-enter: it can't be used recursively and will deadlock if you try to do so.
 *  - @b copy/move: the threads depend on the address of the parent structure.
 *  - handle @b exceptions: you must `try-catch` them yourself and return `void`.
 *  - @b stop early: assuming the user can do it better, knowing the task granularity.
 *  - @b overflow: as all APIs are aggressively tested with smaller index types.
 *
 *  This allows this thread-pool to be extremely lightweight and fast, @b without heap allocations
 *  and no expensive abstractions. It only uses `std::thread` and `std::atomic`, but avoids
 *  `std::function`, `std::future`, `std::promise`, `std::condition_variable`, that bring
 *  unnecessary overhead.
 *  @see https://ashvardanian.com/posts/beyond-openmp-in-cpp-rust/#four-horsemen-of-performance
 *
 *  Repeated operations are performed with a @b "weak" memory model, to leverage in-hardware
 *  support for atomic fence-less operations on Arm and IBM Power architectures. Most atomic
 *  counters use the "acquire-release" model, and some going further to "relaxed" model.
 *  @see https://en.cppreference.com/w/cpp/atomic/memory_order#Release-Acquire_ordering
 *  @see https://www.open-std.org/jtc1/sc22/wg21/docs/papers/2020/p2055r0.pdf
 *
 *  ------------------------------------------------------------------------------------------------
 *
 *  A minimal example, similar to `#pragma omp parallel` in OpenMP:
 *
 *  @code{.cpp}
 *  #include <cstdio> // `std::printf`
 *  #include <cstdlib> // `EXIT_FAILURE`, `EXIT_SUCCESS`
 *  #include <fork_union.hpp> // `basic_pool_t`
 *
 *  using fu = ashvardanian::fork_union;
 *  int main() {
 *      fu::basic_pool_t pool; // ? Alias to `fu::basic_pool<>` template
 *      if (!pool.try_spawn(std::thread::hardware_concurrency())) return EXIT_FAILURE;
 *      pool.for_threads([](std::size_t i) noexcept { std::printf("Hi from thread %zu\n", i); });
 *      return EXIT_SUCCESS;
 *  }
 *  @endcode
 *
 *  Unlike OpenMP, however, separate thread-pools can be created isolating work and resources.
 *  This is handy when when some logic has to be split between "performance" & "efficiency" cores,
 *  between different NUMA nodes, between GUI and background tasks, etc. It may look like this:
 *
 *  @code{.cpp}
 *  #include <cstdio> // `std::printf`
 *  #include <cstdlib> // `EXIT_FAILURE`, `EXIT_SUCCESS`
 *  #include <fork_union.hpp> // `basic_pool_t`
 *
 *  using fu = ashvardanian::fork_union;
 *  int main() {
 *      fu::basic_pool_t first_pool, second_pool;
 *      if (!first_pool.try_spawn(2) || !second_pool.try_spawn(2, fu::caller_exclusive_k)) return EXIT_FAILURE;
 *      auto join = second_pool.for_threads([](std::size_t i) noexcept { poll_ssd(i); });
 *      first_pool.for_threads([](std::size_t i) noexcept { poll_nic(i); });
 *      join.wait(); // ! Wait for the second pool to finish
 *      return EXIT_SUCCESS;
 *  }
 *  @endcode
 *
 *  ------------------------------------------------------------------------------------------------
 *
 *  @tparam allocator_type_ The type of the allocator to be used for the thread pool.
 *  @tparam micro_yield_type_ The type of the yield function to be used for busy-waiting.
 *  @tparam index_type_ Use `std::size_t`, but or a smaller type for debugging.
 *  @tparam alignment_ The alignment of the thread pool. Defaults to `default_alignment_k`.
 */
template <                                                  //
    typename allocator_type_ = std::allocator<std::thread>, //
    typename micro_yield_type_ = standard_yield_t,          //
    typename index_type_ = std::size_t,                     //
    std::size_t alignment_ = default_alignment_k            //
    >
class basic_pool {

  public:
    using allocator_t = allocator_type_;
    using micro_yield_t = micro_yield_type_;
    static_assert(std::is_nothrow_invocable_r<void, micro_yield_t>::value,
                  "Yield must be callable w/out arguments & return void");
    static constexpr std::size_t alignment_k = alignment_;
    static_assert(is_power_of_two(alignment_k), "Alignment must be a power of 2");

    using index_t = index_type_;
    static_assert(std::is_unsigned<index_t>::value, "Index type must be an unsigned integer");
    using epoch_index_t = index_t;      // ? A.k.a. number of previous API calls in [0, UINT_MAX)
    using thread_index_t = index_t;     // ? A.k.a. "core index" or "thread ID" in [0, threads_count)
    using colocation_index_t = index_t; // ? A.k.a. "NUMA node ID" in [0, numa_nodes_count)
    using indexed_split_t = indexed_split<index_t>;
    using prong_t = prong<index_t>;
    using colocated_thread_t = colocated_thread<index_t>;

    using punned_fork_context_t = void *;                                 // ? Pointer to the on-stack lambda
    using trampoline_t = void (*)(punned_fork_context_t, thread_index_t); // ? Wraps lambda's `operator()`

  private:
    // Thread-pool-specific variables:
    allocator_t allocator_ {};
    std::thread *workers_ {nullptr};
    thread_index_t threads_count_ {0};
    caller_exclusivity_t exclusivity_ {caller_inclusive_k}; // ? Whether the caller thread is included in the count
    std::size_t sleep_length_micros_ {0}; // ? How long to sleep in microseconds when waiting for tasks
    alignas(alignment_k) std::atomic<mood_t> mood_ {mood_t::grind_k};

    // Task-specific variables:
    punned_fork_context_t fork_state_ {nullptr}; // ? Pointer to the users lambda
    trampoline_t fork_trampoline_ {nullptr};     // ? Calls the lambda
    alignas(alignment_k) std::atomic<thread_index_t> threads_to_sync_ {0};
    alignas(alignment_k) std::atomic<epoch_index_t> epoch_ {0};

    alignas(alignment_k) std::atomic<index_t> dynamic_progress_ {0}; // ? Only used in `for_n_dynamic`

  public:
    basic_pool(basic_pool &&) = delete;
    basic_pool(basic_pool const &) = delete;
    basic_pool &operator=(basic_pool &&) = delete;
    basic_pool &operator=(basic_pool const &) = delete;

    basic_pool(allocator_t const &alloc = {}) noexcept : allocator_(alloc) {}
    ~basic_pool() noexcept { terminate(); }

    /**
     *  @brief Estimates the amount of memory managed by this pool handle and internal structures.
     *  @note This API is @b not synchronized.
     */
    std::size_t memory_usage() const noexcept { return sizeof(basic_pool) + threads_count() * sizeof(std::thread); }

    /** @brief Checks if the thread-pool's core synchronization points are lock-free. */
    bool is_lock_free() const noexcept { return mood_.is_lock_free() && threads_to_sync_.is_lock_free(); }

    /**
     *  @brief Returns the NUMA node ID this thread-pool is pinned to.
     *  @retval -1 as this thread-pool is not NUMA-aware.
     */
    constexpr numa_node_id_t numa_node_id() const noexcept { return -1; }

    /**
     *  @brief Returns the first thread index in the thread-pool.
     *  @retval 0 as this pool isn't intended for colocated/distributed topologies.
     */
    constexpr thread_index_t first_thread() const noexcept { return 0; }

    /** @brief Exposes access to the internal atomic progress counter. Use with caution. */
    std::atomic<index_t> &unsafe_dynamic_progress_ref() noexcept { return dynamic_progress_; }

#pragma region Core API

    /**
     *  @brief Returns the number of threads in the thread-pool, including the main thread.
     *  @retval 0 if the thread-pool is not initialized, 1 if only the main thread is used.
     *  @note This API is @b not synchronized.
     */
    thread_index_t threads_count() const noexcept { return threads_count_; }

    /**
     *  @brief Reports if the current calling thread will be used for broadcasts.
     *  @note This API is @b not synchronized.
     */
    caller_exclusivity_t caller_exclusivity() const noexcept { return exclusivity_; }

    /**
     *  @brief Creates a thread-pool with the given number of threads.
     *  @param[in] threads The number of threads to be used.
     *  @param[in] exclusivity Should we count the calling thread as one of the threads?
     *  @retval false if the number of threads is zero or the "workers" allocation failed.
     *  @retval true if the thread-pool was created successfully, started, and is ready to use.
     *  @note This is the de-facto @b constructor - you only call it again after `terminate`.
     */
    bool try_spawn(                   //
        thread_index_t const threads, //
        caller_exclusivity_t const exclusivity = caller_inclusive_k) noexcept {

        if (threads == 0) return false;        // ! Can't have zero threads working on something
        if (threads_count_ != 0) return false; // ! Already initialized

        bool const use_caller_thread = exclusivity == caller_inclusive_k;
        if (threads == 1 && use_caller_thread) {
            threads_count_ = 1;
            return true; // ! The current thread will always be used
        }

        // Allocate the thread pool
        thread_index_t const worker_threads = threads - use_caller_thread;
        std::thread *const workers = allocator_.allocate(worker_threads);
        if (!workers) return false; // ! Allocation failed

        // Before we start the threads, make sure we set some of the shared
        // state variables that will be used in the `_worker_loop` function.
        workers_ = workers;
        threads_count_ = threads;
        exclusivity_ = exclusivity;
        mood_.store(mood_t::grind_k, std::memory_order_release);
        auto reset_on_failure = [&]() noexcept {
            allocator_.deallocate(workers, threads);
            workers_ = nullptr;
            threads_count_ = 0;
        };

        // Initializing the thread pool can fail for all kinds of reasons,
        // that the `std::thread` documentation describes as "implementation-defined".
        // https://en.cppreference.com/w/cpp/thread/thread/thread
        for (thread_index_t i = 0; i < worker_threads; ++i) {
            try {
                thread_index_t const i_with_caller = i + use_caller_thread;
                new (&workers[i]) std::thread([this, i_with_caller] { _worker_loop(i_with_caller); });
            }
            catch (...) {
                mood_.store(mood_t::die_k, std::memory_order_release);
                for (thread_index_t j = 0; j < i; ++j) {
                    workers[j].join(); // ? Wait for the thread to exit
                    workers[j].~thread();
                }
                reset_on_failure();
                return false;
            }
        }

        return true;
    }

    /**
     *  @brief Executes a @p fork function in parallel on all threads.
     *  @param[in] fork The callback object, receiving the thread index as an argument.
     *  @return `broadcast_join` synchronization point that waits in the destructor.
     *  @note Even in the `caller_exclusive_k` mode, can be called from just one thread!
     *  @sa For advanced resource management, consider `unsafe_for_threads` and `unsafe_join`.
     */
    template <typename fork_type_>
    _FU_REQUIRES((can_be_for_thread_callback<fork_type_, index_t>()))
    broadcast_join<basic_pool, fork_type_> for_threads(fork_type_ &&fork) noexcept {
        return {*this, std::forward<fork_type_>(fork)};
    }

    /**
     *  @brief Executes a @p fork function in parallel on all threads, not waiting for the result.
     *  @param[in] fork The callback @b reference, receiving the thread index as an argument.
     *  @sa Use in conjunction with `unsafe_join`.
     */
    template <typename fork_type_>
    _FU_REQUIRES((can_be_for_thread_callback<fork_type_, index_t>()))
    void unsafe_for_threads(fork_type_ &fork) noexcept {

        thread_index_t const threads = threads_count();
        assert(threads != 0 && "Thread pool not initialized");
        caller_exclusivity_t const exclusivity = caller_exclusivity();
        bool const use_caller_thread = exclusivity == caller_inclusive_k;

        // Optional check: even in exclusive mode, only one thread can call this function.
        assert((use_caller_thread || threads_to_sync_.load(std::memory_order_acquire) == 0) &&
               "The broadcast function can't be called concurrently or recursively");

        // Configure "fork" details
        fork_state_ = std::addressof(fork);
        fork_trampoline_ = &_call_as_lambda<fork_type_>;
        threads_to_sync_.store(threads - use_caller_thread, std::memory_order_relaxed);

        // We are most likely already "grinding", but in the unlikely case we are not,
        // let's wake up from the "chilling" state with relaxed semantics. Assuming the sleeping
        // logic for the workers also checks the epoch counter, no synchronization is needed and
        // no immediate wake-up is required.
        mood_t may_be_chilling = mood_t::chill_k;
        mood_.compare_exchange_weak(          //
            may_be_chilling, mood_t::grind_k, //
            std::memory_order_relaxed, std::memory_order_relaxed);
        epoch_.fetch_add(1, std::memory_order_release); // ? Wake up sleepers
    }

    /** @brief Blocks the calling thread until the currently broadcasted task finishes. */
    void unsafe_join() noexcept {
        caller_exclusivity_t const exclusivity = caller_exclusivity();
        bool const use_caller_thread = exclusivity == caller_inclusive_k;

        // Execute on the current "main" thread
        if (use_caller_thread) fork_trampoline_(fork_state_, static_cast<thread_index_t>(0));

        // Actually wait for everyone to finish
        micro_yield_t micro_yield;
        while (threads_to_sync_.load(std::memory_order_acquire)) micro_yield();
    }

#pragma endregion Core API

#pragma region Control Flow

    /**
     *  @brief Stops all threads and deallocates the thread-pool after the last call finishes.
     *  @note Can be called from @b any thread at any time.
     *  @note Must `try_spawn` again to re-use the pool.
     *
     *  When and how @b NOT to use this function:
     *  - as a synchronization point between concurrent tasks.
     *
     *  When and how to use this function:
     *  - as a de-facto @b destructor, to stop all threads and deallocate the pool.
     *  - when you want to @b restart with a different number of threads.
     */
    void terminate() noexcept {
        if (threads_count_ == 0) return; // ? Uninitialized

        caller_exclusivity_t const exclusivity = caller_exclusivity();
        bool const use_caller_thread = exclusivity == caller_inclusive_k;
        if (threads_count_ == 1 && use_caller_thread) {
            threads_count_ = 0;
            return; // ? No worker threads to join
        }
        assert(threads_to_sync_.load(std::memory_order_seq_cst) == 0); // ! No tasks must be running

        // Notify all worker threads...
        mood_.store(mood_t::die_k, std::memory_order_release);

        // ... and wait for them to finish
        thread_index_t const worker_threads = threads_count_ - use_caller_thread;
        for (thread_index_t i = 0; i != worker_threads; ++i) {
            workers_[i].join();    // ? Wait for the thread to finish
            workers_[i].~thread(); // ? Call destructor
        }

        // Deallocate the thread pool
        allocator_.deallocate(workers_, worker_threads);

        // Prepare for future spawns
        threads_count_ = 0;
        workers_ = nullptr;
        _reset_fork();
        mood_.store(mood_t::grind_k, std::memory_order_relaxed);
        epoch_.store(0, std::memory_order_relaxed);
    }

    /**
     *  @brief Transitions "workers" to a sleeping state, waiting for a wake-up call.
     *  @param[in] wake_up_periodicity_micros How often to check for new work in microseconds.
     *  @note Can only be called @b between the tasks for a single thread. No synchronization is performed.
     *
     *  This function may be used in some batch-processing operations when we clearly understand
     *  that the next task won't be arriving for a while and power can be saved without major
     *  latency penalties.
     *
     *  It may also be used in a high-level Python or JavaScript library offloading some parallel
     *  operations to an underlying C++ engine, where latency is irrelevant.
     */
    void sleep(std::size_t wake_up_periodicity_micros) noexcept {
        assert(wake_up_periodicity_micros > 0 && "Sleep length must be positive");
        sleep_length_micros_ = wake_up_periodicity_micros;
        mood_.store(mood_t::chill_k, std::memory_order_release);
    }

#pragma endregion Control Flow

#pragma region Indexed Task Scheduling

    /**
     *  @brief Distributes @p `n` similar duration calls between threads in slices, as opposed to individual indices.
     *  @param[in] n The total length of the range to split between threads.
     *  @param[in] fork The callback object, receiving the first @b `prong_t` and the slice length.
     */
    template <typename fork_type_ = dummy_lambda_t>
    _FU_REQUIRES((can_be_for_slice_callback<fork_type_, index_t>()))
    broadcast_join<basic_pool, invoke_for_slices<fork_type_, index_t>> //
        for_slices(index_t const n, fork_type_ &&fork) noexcept {

        return {*this, {n, threads_count(), std::forward<fork_type_>(fork)}};
    }

    /**
     *  @brief Distributes @p `n` similar duration calls between threads.
     *  @param[in] n The number of times to call the @p fork.
     *  @param[in] fork The callback object, receiving @b `prong_t` or a call index as an argument.
     *
     *  Is designed for a "balanced" workload, where all threads have roughly the same amount of work.
     *  @sa `for_n_dynamic` for a more dynamic workload.
     *  The @p fork is called @p `n` times, and each thread receives a slice of consecutive tasks.
     *  @sa `for_slices` if you prefer to receive workload slices over individual indices.
     */
    template <typename fork_type_ = dummy_lambda_t>
    _FU_REQUIRES((can_be_for_task_callback<fork_type_, index_t>()))
    broadcast_join<basic_pool, invoke_for_n<fork_type_, index_t>> //
        for_n(index_t const n, fork_type_ &&fork) noexcept {

        return {*this, {n, threads_count(), std::forward<fork_type_>(fork)}};
    }

    /**
     *  @brief Executes uneven tasks on all threads, greedying for work.
     *  @param[in] n The number of times to call the @p fork.
     *  @param[in] fork The callback object, receiving the `prong_t` or the task index as an argument.
     *  @sa `for_n` for a more "balanced" evenly-splittable workload.
     */
    template <typename fork_type_ = dummy_lambda_t>
    _FU_REQUIRES((can_be_for_task_callback<fork_type_, index_t>()))
    broadcast_join<basic_pool, invoke_for_n_dynamic<fork_type_, index_t>> //
        for_n_dynamic(index_t const n, fork_type_ &&fork) noexcept {

        return {*this, {n, threads_count(), dynamic_progress_, std::forward<fork_type_>(fork)}};
    }

#pragma endregion Indexed Task Scheduling

#pragma region Colocations Compatibility

    /**
     *  @brief Number of individual sub-pool with the same NUMA-locality and QoS.
     *  @retval 1 constant for compatibility.
     */
    constexpr index_t colocations_count() const noexcept { return 1; }

    /**
     *  @brief Returns the number of threads in one NUMA-specific local @b colocation.
     *  @return Same value as `threads_count()`, as we only support one colocation.
     */
    thread_index_t threads_count(index_t colocation_index) const noexcept {
        assert(colocation_index == 0 && "Only one colocation is supported");
        return threads_count();
    }

    /**
     *  @brief Converts a @p `global_thread_index` to a local thread index within a @b colocation.
     *  @return Same value as `global_thread_index`, as we only support one colocation.
     */
    constexpr thread_index_t thread_local_index(thread_index_t global_thread_index,
                                                index_t colocation_index) const noexcept {
        assert(colocation_index == 0 && "Only one colocation is supported");
        return global_thread_index;
    }

#pragma endregion Colocations Compatibility

  private:
    void _reset_fork() noexcept {
        fork_state_ = nullptr;
        fork_trampoline_ = nullptr;
    }

    /**
     *  @brief A trampoline function that is used to call the user-defined lambda.
     *  @param[in] punned_lambda_pointer The pointer to the user-defined lambda.
     *  @param[in] prong The index of the thread & task index packed together.
     */
    template <typename fork_type_>
    static void _call_as_lambda(punned_fork_context_t punned_lambda_pointer, thread_index_t thread_index) noexcept {
        fork_type_ &lambda_object = *static_cast<fork_type_ *>(punned_lambda_pointer);
        lambda_object(colocated_thread_t {thread_index});
    }

    /**
     *  @brief The worker thread loop that is called by each of `this->workers_`.
     *  @param[in] thread_index The index of the thread that is executing this function.
     */
    void _worker_loop(thread_index_t const thread_index) noexcept {
        caller_exclusivity_t const exclusivity = caller_exclusivity();
        bool const use_caller_thread = exclusivity == caller_inclusive_k;
        if (use_caller_thread) assert(thread_index != 0 && "The zero index is for the main thread, not worker!");

        epoch_index_t last_epoch = 0;
        while (true) {
            // Wait for either: a new ticket or a stop flag
            epoch_index_t new_epoch;
            mood_t mood;
            micro_yield_t micro_yield;
            while ((new_epoch = epoch_.load(std::memory_order_acquire)) == last_epoch &&
                   (mood = mood_.load(std::memory_order_acquire)) == mood_t::grind_k)
                micro_yield();

            if (_FU_UNLIKELY(mood == mood_t::die_k)) break;
            if (_FU_UNLIKELY(mood == mood_t::chill_k) && (new_epoch == last_epoch)) {
                std::this_thread::sleep_for(std::chrono::microseconds(sleep_length_micros_));
                continue;
            }

            fork_trampoline_(fork_state_, thread_index);
            last_epoch = new_epoch;

            // ! The decrement must come after the task is executed
            _FU_MAYBE_UNUSED thread_index_t const before_decrement =
                threads_to_sync_.fetch_sub(1, std::memory_order_release);
            assert(before_decrement > 0 && "We can't be here if there are no worker threads");
        }
    }
};

using basic_pool_t = basic_pool<>;

#pragma region Concepts
#if _FU_DETECT_CONCEPTS

struct broadcasted_noop_t {
    template <typename index_type_>
    void operator()(index_type_) const noexcept
        requires(std::unsigned_integral<index_type_> && std::convertible_to<index_type_, std::size_t>)
    {}
};

template <typename pool_type_>
concept is_pool = //
    std::unsigned_integral<decltype(std::declval<pool_type_ const &>().threads_count())> &&
    std::convertible_to<decltype(std::declval<pool_type_ const &>().threads_count()), std::size_t> &&
    requires(pool_type_ &p) {
        { p.for_threads(broadcasted_noop_t {}) }; // Passing the callback by value
    } &&                                          //
    requires(pool_type_ &p, broadcasted_noop_t const &noop) {
        { p.for_threads(noop) }; // Passing the callback by const reference
    } &&                         //
    requires(pool_type_ &p, broadcasted_noop_t &noop) {
        { p.for_threads(noop) }; // Passing the callback by non-const reference
    };

template <typename pool_type_>
concept is_unsafe_pool =   //
    is_pool<pool_type_> && //
    requires(pool_type_ &p, broadcasted_noop_t &noop) {
        { p.unsafe_for_threads(noop) } -> std::same_as<void>;
    } && //
    requires(pool_type_ &p) {
        { p.unsafe_join() } -> std::same_as<void>;
    };

#endif // _FU_DETECT_CONCEPTS
#pragma endregion Concepts

#pragma endregion - Basic Pool

#pragma region - Hardware Friendly Yield

#if defined(__GNUC__) || defined(__clang__) // We need inline assembly support

#if _FU_DETECT_ARCH_ARM64

struct arm64_yield_t {
    inline void operator()() const noexcept { __asm__ __volatile__("yield"); }
};

/**
 *  @brief On AArch64 uses the `WFET` instruction to "Wait For Event (Timed)".
 *
 *  Places the core into light sleep mode, waiting for an event to wake it up,
 *  or the timeout to expire.
 */
struct arm64_wfet_t {
    inline void operator()() const noexcept {
        std::uint64_t cntfrq_el0, cntvct_el0;
        // Read the timer frequency (ticks per second)
        __asm__ __volatile__("mrs %0, CNTFRQ_EL0" : "=r"(cntfrq_el0));
        // Convert one micro-second to timer ticks
        std::uint64_t const ticks_per_us = cntfrq_el0 / 1'000'000;
        // Fetch current counter value and build the deadline
        __asm__ __volatile__("mrs %0, CNTVCT_EL0" : "=r"(cntvct_el0));
        std::uint64_t const deadline = cntvct_el0 + ticks_per_us;
        // Enter timed wait: WFET <Xt>.
        __asm__ __volatile__("wfet %x0\n\t" : : "r"(deadline) : "memory", "cc");
    }
};

#endif // _FU_DETECT_ARCH_ARM64

#if _FU_DETECT_ARCH_X86_64

struct x86_pause_t {
    inline void operator()() const noexcept { __asm__ __volatile__("pause"); }
};

#pragma GCC push_options
#pragma GCC target("waitpkg")
#pragma clang attribute push(__waitpkg__)

/**
 *  @brief On x86 uses the `TPAUSE` instruction to yield for 1 microsecond if `WAITPKG` is supported.
 *
 *  There are several newer ways to yield on x86, but they may require different privileges:
 *  - `MONITOR` and `MWAIT` in SSE - used for power management, require RING 0 privilege.
 *  - `UMONITOR` and `UMWAIT` in `WAITPKG` - are the user-space variants.
 *  - `MWAITX` in `MONITORX` ISA on AMD - used for power management, requires RING 0 privilege.
 *  - `TPAUSE` in `WAITPKG` - time-based pause instruction, available in RING 3.
 */
struct x86_tpause_t {
    inline void operator()() const noexcept {
        constexpr std::uint64_t cycles_per_us = 3 * 1000; // ? Around 3K cycles per microsecond
        constexpr std::uint32_t sleep_level = 0;          // ? The deepest "C0.2" state

        // Now we need to fetch the current time in cycles, add a delay, and sleep until that time is reached.
        // Using intrinsics from `<x86intrin.h>` it may look like:
        //
        //      std::uint64_t const deadline = __rdtsc() + cycles_per_us;
        //      _tpause(sleep_level, deadline);
        //
        // To avoid includes, using inline Assembly:
        std::uint32_t rdtsc_lo, rdtsc_hi;
        __asm__ __volatile__("rdtsc" : "=a"(rdtsc_lo), "=d"(rdtsc_hi));
        std::uint64_t const deadline = ((static_cast<std::uint64_t>(rdtsc_hi) << 32) | rdtsc_lo) + cycles_per_us;
        std::uint32_t const deadline_lo = static_cast<std::uint32_t>(deadline);
        std::uint32_t const deadline_hi = static_cast<std::uint32_t>(deadline >> 32);
        __asm__ __volatile__(               //
            "mov    %[lo], %%eax\n\t"       // deadline_lo
            "mov    %[hi], %%edx\n\t"       // deadline_hi
            ".byte  0x66, 0x0F, 0xAE, 0xF3" // TPAUSE EBX
            :
            : [lo] "r"(deadline_lo), [hi] "r"(deadline_lo), "b"(sleep_level)
            : "eax", "edx", "memory", "cc");
    }
};

#pragma GCC pop_options
#pragma clang attribute pop

#endif // _FU_DETECT_ARCH_X86_64

#if _FU_DETECT_ARCH_RISC5

struct risc5_pause_t {
    inline void operator()() const noexcept { __asm__ __volatile__("pause"); }
};

#endif // _FU_DETECT_ARCH_RISC5

#endif

/**
 *  @brief Represents the CPU capabilities for hardware-friendly yielding.
 *  @note Combine with @b `ram_capabilities()` to get the full set of library capabilities.
 */
inline capabilities_t cpu_capabilities() noexcept {
    capabilities_t caps = capabilities_unknown_k;

#if _FU_DETECT_ARCH_X86_64

    // Check for basic PAUSE instruction support (always available on x86-64)
    caps = static_cast<capabilities_t>(caps | capability_x86_pause_k);

    // CPUID to check for WAITPKG support (TPAUSE instruction)
    std::uint32_t eax, ebx, ecx, edx;

    // CPUID leaf 7, sub-leaf 0 for structured extended feature flags
    eax = 7, ecx = 0;
    __asm__ __volatile__("cpuid" : "=a"(eax), "=b"(ebx), "=c"(ecx), "=d"(edx) : "a"(eax), "c"(ecx) : "memory");

    // WAITPKG is bit 5 in ECX
    if (ecx & (1u << 5)) caps = static_cast<capabilities_t>(caps | capability_x86_tpause_k);

#elif _FU_DETECT_ARCH_ARM64

    // Basic YIELD is always available on AArch64
    caps = static_cast<capabilities_t>(caps | capability_arm64_yield_k);

    // Check for WFET support via ID_AA64ISAR2_EL1 register
    std::uint64_t id_aa64isar2_el0;
    __asm__ __volatile__("mrs %0, ID_AA64ISAR2_EL0" : "=r"(id_aa64isar2_el0) : : "memory");

    // WFET is bits [3:0], value 2 indicates WFET support
    std::uint64_t const wfet_field = id_aa64isar2_el0 & 0xF;
    if (wfet_field >= 2) caps = static_cast<capabilities_t>(caps | capability_arm64_wfet_k);

#elif _FU_DETECT_ARCH_RISC5

    // Basic PAUSE is available on RISC-V with Zihintpause extension
    // For now, we assume it's available if we're on RISC-V
    caps = static_cast<capabilities_t>(caps | capability_risc5_pause_k);

#endif

    return caps;
}

/**
 *  @brief Represents the memory-system capabilities, retrieved from the Linux Sysfs.
 *  @note Combine with @b `cpu_capabilities()` to get the full set of library capabilities.
 */
inline capabilities_t ram_capabilities() noexcept {
    capabilities_t caps = capabilities_unknown_k;

#if FU_ENABLE_NUMA
    // Check for NUMA support
    if (::numa_available() >= 0) caps = static_cast<capabilities_t>(caps | capability_numa_aware_k);

    // Check for huge pages support - simplest method is checking if the global directory exists
    {
        DIR *hugepages_dir = ::opendir("/sys/kernel/mm/hugepages");
        if (hugepages_dir) {
            caps = static_cast<capabilities_t>(caps | capability_huge_pages_k);
            ::closedir(hugepages_dir);
        }
    }

    // Check for transparent huge pages
    {
        FILE *thp_enabled = ::fopen("/sys/kernel/mm/transparent_hugepage/enabled", "r");
        if (thp_enabled) {
            char thp_status[64];
            if (::fgets(thp_status, sizeof(thp_status), thp_enabled))
                // THP is enabled if we see "[always]" or "[madvise]" in the output
                if (::strstr(thp_status, "[always]") || ::strstr(thp_status, "[madvise]"))
                    // THP is available and enabled - huge pages capability confirmed
                    caps = static_cast<capabilities_t>(caps | capability_huge_pages_transparent_k);
            ::fclose(thp_enabled);
        }
    }

#endif // FU_ENABLE_NUMA

    return caps;
}

#pragma endregion - Hardware Friendly Yield

#pragma region - NUMA Pools

enum numa_pin_granularity_t {
    numa_pin_to_core_k = 0,
    numa_pin_to_node_k,
};

struct ram_page_setting_t {
    std::size_t bytes_per_page {0};  // ? Huge page size in bytes, e.g. 4 KB, 2 MB, or 1 GB
    std::size_t available_pages {0}; // ? Number of pages available for this size, 0 if not available
    std::size_t free_pages {0};      // ? Number of pages available and unused, 0 if not available
};

/**
 *  @brief Fetches the socket ID for a given CPU core.
 *  @param[in] core_id The CPU core ID to query.
 *  @retval Socket ID (>= 0) if successful.
 *  @retval -1 if failed.
 */
static numa_socket_id_t get_socket_id_for_core(numa_core_id_t core_id) noexcept {

    int socket_id = -1;

#if defined(__linux__)
    char socket_path[256];
    int path_result = std::snprintf(      //
        socket_path, sizeof(socket_path), //
        "/sys/devices/system/cpu/cpu%d/topology/physical_package_id", core_id);
    if (path_result < 0 || static_cast<std::size_t>(path_result) >= sizeof(socket_path)) return -1; // ? Path too long

    FILE *socket_file = ::fopen(socket_path, "r");
    if (!socket_file) return -1; // ? Can't read socket info

    if (::fscanf(socket_file, "%d", &socket_id) != 1) socket_id = -1; // ? Failed to parse
    ::fclose(socket_file);
#endif

    return socket_id;
}

/**
 *  @brief Fetches the RAM page size in bytes.
 *  @retval The size of a memory page in bytes, typically 4096 on most systems.
 *  @note On Linux, this is the system page size, which may differ from Huge Pages sizes.
 */
static std::size_t get_ram_page_size() noexcept {
#if FU_ENABLE_NUMA
    return ::numa_pagesize();
    // #elif defined(__unix__) || defined(__APPLE__)
    //     return ::sysconf(_SC_PAGESIZE);
#else
    return 4096;
#endif
}

/**
 *  @brief Describes the configured & supported (by OS & CPU) memory pages sizes.
 *
 *  This class avoids HugeTLBfs in favor of a direct access to the @b `/sys` filesystem.
 *  Aside from fetching the stats, it also allows us to change settings if admin privileges
 *  are granted to running process.
 *
 *  @section Huge Pages & Transparent Huge Pages
 *
 *  Virtual Address Space (VAS) is divided into pages, typically 4 KB in size.
 *  Converting a virtual address to a physical address requires a page table lookup.
 *  Think of it as a hash table... and as everyone knows, hash table lookups and updates
 *  aren't free, so most chips have a "Translation Lookaside Buffer" @b (TLB) cache
 *  as part of the "Memory Management Unit" @b (MMU) to speed up the process.
 *
 *  To keep it fast, in Big Data applications, one would like to use larger pages,
 *  to reduce the number of distinct entries in the TLB cache. Going from 4 KB to
 *  2 MB or 1 GB "Huge Pages" @b (HPs), reduces the table size by 512 or 262K times,
 *  respectively.
 *
 *  To benefit from those, some applications rely on "Transparent Huge Pages" @b (THP),
 *  which are automatically allocated by the kernel. Such implicit behaviour isn't
 *  great for performance-oriented applications, so the `linux_numa_allocator` provides
 *  a @b `fetch_max_huge_size` API.
 *
 *  @see https://docs.kernel.org/admin-guide/mm/hugetlbpage.html
 */
template <std::size_t max_page_sizes_ = 4>
class ram_page_settings {
    static constexpr std::size_t max_page_sizes_k = max_page_sizes_;
    std::array<ram_page_setting_t, max_page_sizes_k> sizes_ {0}; // ? Huge page sizes in bytes
    std::size_t count_sizes_ {0};                                // ? Number of supported huge page sizes
  public:
    /**
     *  @brief Finds the largest Huge Pages size available for the given NUMA node.
     */
    ram_page_setting_t largest_free() const noexcept {
        if (!count_sizes_) return {};
        ram_page_setting_t largest = sizes_[0];
        for (std::size_t i = 1; i < count_sizes_; ++i)
            if (sizes_[i].free_pages > largest.free_pages) largest = sizes_[i];
        return largest;
    }

    /**
     *  @brief Fetches all available huge page sizes for the given NUMA node.
     *  @note Kernel support doesn't mean that pages of that size have a valid mount point.
     */
    bool try_harvest(numa_node_id_t node_id) noexcept {
        assert(node_id >= 0 && "NUMA node ID must be non-negative");

#if FU_ENABLE_NUMA // We need Linux for `opendir`

        std::size_t count_sizes = 0; // ? Number of sizes found

        // Build path to NUMA node's hugepages directory
        char hugepages_path[256];
        int path_result = std::snprintf(            //
            hugepages_path, sizeof(hugepages_path), //
            "/sys/devices/system/node/node%d/hugepages", node_id);
        if (path_result < 0 || static_cast<std::size_t>(path_result) >= sizeof(hugepages_path))
            return false; // ? Path too long

        DIR *hugepages_dir = ::opendir(hugepages_path);
        if (!hugepages_dir) return false; // ? Can't open NUMA node hugepages directory

        struct dirent *entry;
        while ((entry = ::readdir(hugepages_dir)) != nullptr && count_sizes < max_page_sizes_k) {
            // Look for directories named "hugepages-*kB"
            if (entry->d_type != DT_DIR) continue;
            if (::strncmp(entry->d_name, "hugepages-", 10) != 0) continue;

            // Extract size from directory name (e.g., "hugepages-2048kB" -> 2048)
            char const *size_start = entry->d_name + 10; // ? Skip "hugepages-"
            char *size_end = nullptr;
            std::size_t bytes_per_page_kb = static_cast<std::size_t>(::strtoull(size_start, &size_end, 10));

            // Verify the suffix is "kB"
            if (!size_end || std::strcmp(size_end, "kB") != 0) continue;
            if (bytes_per_page_kb == 0) continue; // ? Invalid size

            std::size_t const bytes_per_page = bytes_per_page_kb * 1024;

            // Read NUMA-node-specific huge page statistics
            char nr_hugepages_path[512];
            char free_hugepages_path[512];

            path_result = std::snprintf(                      //
                nr_hugepages_path, sizeof(nr_hugepages_path), //
                "%s/%s/nr_hugepages", hugepages_path, entry->d_name);
            if (path_result < 0 || static_cast<std::size_t>(path_result) >= sizeof(nr_hugepages_path))
                continue; // ? Path too long

            path_result = std::snprintf(                          //
                free_hugepages_path, sizeof(free_hugepages_path), //
                "%s/%s/free_hugepages", hugepages_path, entry->d_name);
            if (path_result < 0 || static_cast<std::size_t>(path_result) >= sizeof(free_hugepages_path))
                continue; // ? Path too long

            // Read allocated huge pages count
            FILE *nr_file = ::fopen(nr_hugepages_path, "r");
            if (!nr_file) continue; // ? Can't read allocation count

            std::size_t allocated_pages = 0;
            std::size_t free_pages = 0;
            if (::fscanf(nr_file, "%zu", &allocated_pages) != 1) {
                ::fclose(nr_file);
                continue; // ? Failed to parse allocated count
            }
            ::fclose(nr_file);

            // Read free huge pages count
            FILE *free_file = ::fopen(free_hugepages_path, "r");
            if (free_file) {
                if (::fscanf(free_file, "%zu", &free_pages) != 1) {
                    free_pages = 0; // ? Assume none are free if parsing fails
                }
                ::fclose(free_file);
            }

            // Add to our list with NUMA node information
            sizes_[count_sizes].bytes_per_page = bytes_per_page;
            sizes_[count_sizes].available_pages = allocated_pages;
            sizes_[count_sizes].free_pages = free_pages;
            ++count_sizes;
        }
        ::closedir(hugepages_dir);
        count_sizes_ = count_sizes;
        return true;
#else
        return false;
#endif
    }

    std::size_t size() const noexcept { return count_sizes_; }
    ram_page_setting_t const *begin() const noexcept { return sizes_.data(); }
    ram_page_setting_t const *end() const noexcept { return sizes_.data() + count_sizes_; }
    ram_page_setting_t const &operator[](std::size_t const index) const noexcept {
        assert(index < count_sizes_ && "Index is out of bounds");
        return sizes_[index];
    }

    /**
     *  @brief Attempts to reserve huge pages of a specific size on the current NUMA node.
     *  @param[in] page_size_bytes The size of huge pages to reserve (must match an available size)
     *  @param[in] num_pages Number of pages to reserve
     *  @return true if reservation was successful, false otherwise
     *  @note Requires root privileges or appropriate capabilities
     */
    bool try_change(numa_node_id_t node_id, std::size_t page_size_bytes, std::size_t num_pages) noexcept {
        assert(node_id >= 0 && "NUMA node ID must be non-negative");

        // Find the matching page size entry
        std::size_t page_index = count_sizes_;
        for (std::size_t i = 0; i < count_sizes_; ++i) {
            if (sizes_[i].bytes_per_page == page_size_bytes) {
                page_index = i;
                break;
            }
        }
        if (page_index >= count_sizes_) return false; // ? Page size not found

        // Calculate the page size in kB for the directory name
        std::size_t const page_size_kb = page_size_bytes / 1024;

        // Build path to the nr_hugepages file
        char nr_hugepages_path[512];
        int const path_result = std::snprintf(                                        //
            nr_hugepages_path, sizeof(nr_hugepages_path),                             //
            "/sys/devices/system/node/node%d/hugepages/hugepages-%zukB/nr_hugepages", //
            node_id, page_size_kb);

        if (path_result < 0 || static_cast<std::size_t>(path_result) >= sizeof(nr_hugepages_path))
            return false; // ? Path too long

        // Write the new reservation count
        FILE *nr_file = ::fopen(nr_hugepages_path, "w");
        if (!nr_file) return false; // ? Can't open for writing (likely permissions issue)

        bool const update_success = (::fprintf(nr_file, "%zu", num_pages) > 0);
        ::fclose(nr_file);
        if (!update_success) return false; // ? Failed to write the number of pages

        // Refresh our internal state if write was successful
        return try_harvest(node_id);
    }
};

using ram_page_settings_t = ram_page_settings<>;

/**
 *  @brief Describes a NUMA node, containing its ID, memory size, and core IDs.
 *  @sa Views different slices of the `numa_topology` structure.
 */
template <std::size_t max_page_sizes_ = 4>
struct numa_node {
    static constexpr std::size_t max_page_sizes_k = max_page_sizes_;

    numa_node_id_t node_id {-1};                       // ? Unique NUMA node ID, in [0, numa_max_node())
    numa_socket_id_t socket_id {-1};                   // ? Physical CPU socket ID
    std::size_t memory_size {0};                       // ? RAM volume in bytes
    numa_core_id_t const *first_core_id {nullptr};     // ? Pointer to the first core ID in the `core_ids` array
    std::size_t core_count {0};                        // ? Number of items in `core_ids` array
    ram_page_settings<max_page_sizes_k> page_sizes {}; // ? Huge page sizes available on this NUMA node
};

using numa_node_t = numa_node<>;

template <typename value_type_, typename comparator_type_ = std::less<value_type_>>
void bubble_sort(value_type_ *array, std::size_t size, comparator_type_ comp = comparator_type_()) noexcept {
    assert(array != nullptr && "Array must not be null");
    for (std::size_t i = 0; i < size - 1; ++i)
        for (std::size_t j = 0; j < size - i - 1; ++j)
            if (comp(array[j + 1], array[j])) std::swap(array[j], array[j + 1]);
}

/**
 *  @brief NUMA topology descriptor: describing memory pools and core counts next to them.
 *
 *  Uses dynamic memory to store the NUMA nodes and their cores. Assuming we may soon have
 *  Intel "Sierra Forest"-like CPUs with 288 cores with up to 8 sockets per node, this structure
 *  can easily grow to 10 KB.
 */
template <std::size_t max_page_sizes_ = 4, typename allocator_type_ = std::allocator<char>>
struct numa_topology {

    using allocator_t = allocator_type_;
    using cores_allocator_t = typename std::allocator_traits<allocator_t>::template rebind_alloc<int>;
    using nodes_allocator_t = typename std::allocator_traits<allocator_t>::template rebind_alloc<numa_node_t>;
    static constexpr std::size_t max_page_sizes_k = max_page_sizes_;

  private:
    numa_node_t *nodes_ {nullptr};
    numa_core_id_t *node_core_ids_ {nullptr}; // ? Unsigned integers in [0, threads_count), grouped by NUMA node
    std::size_t nodes_count_ {0};             // ? Number of NUMA nodes
    std::size_t cores_count_ {0};             // ? Total number of cores in all nodes
    allocator_t allocator_ {};

  public:
    constexpr numa_topology() noexcept = default;
    numa_topology(numa_topology &&o) noexcept
        : allocator_(std::move(o.allocator_)), nodes_(o.nodes_), node_core_ids_(o.node_core_ids_),
          nodes_count_(o.nodes_count_), cores_count_(o.cores_count_) {
        o.nodes_ = nullptr;
        o.node_core_ids_ = nullptr;
        o.nodes_count_ = 0;
        o.cores_count_ = 0;
    }

    numa_topology &operator=(numa_topology &&other) noexcept {
        if (this != &other) {
            reset(); // ? Reset the current state
            allocator_ = std::move(other.allocator_);
            nodes_ = std::exchange(other.nodes_, nullptr);
            node_core_ids_ = std::exchange(other.node_core_ids_, nullptr);
            nodes_count_ = std::exchange(other.nodes_count_, 0);
            cores_count_ = std::exchange(other.cores_count_, 0);
        }
        return *this;
    }

    numa_topology(numa_topology const &) = delete;
    numa_topology &operator=(numa_topology const &) = delete;

    ~numa_topology() noexcept { reset(); }

    void reset() noexcept {
        cores_allocator_t cores_alloc {allocator_};
        nodes_allocator_t nodes_alloc {allocator_};

        if (node_core_ids_) cores_alloc.deallocate(node_core_ids_, cores_count_);
        if (nodes_) nodes_alloc.deallocate(nodes_, nodes_count_);

        nodes_ = nullptr;
        node_core_ids_ = nullptr;
        nodes_count_ = cores_count_ = 0;
    }

    std::size_t nodes_count() const noexcept { return nodes_count_; }
    std::size_t threads_count() const noexcept { return cores_count_; }
    numa_node_t const &node(std::size_t const node_index) const noexcept {
        assert(node_index < nodes_count_ && "Node ID is out of bounds");
        return nodes_[node_index];
    }

    /**
     *  @brief Harvests CPU-memory topology.
     *  @retval false if the kernel lacks NUMA support or the harvest failed.
     *  @retval true if the harvest was successful and the topology is ready to use.
     */
    bool try_harvest() noexcept {
#if FU_ENABLE_NUMA
        struct bitmask *numa_mask = nullptr;
        numa_node_t *nodes_ptr = nullptr;
        numa_core_id_t *core_ids_ptr = nullptr;
        numa_node_id_t max_numa_node_id = -1;

        // Allocators must be visible to the cleanup path
        nodes_allocator_t nodes_alloc {allocator_};
        cores_allocator_t cores_alloc {allocator_};

        // These counters are reused in the failure handler
        std::size_t fetched_nodes = 0, fetched_cores = 0;

        if (::numa_available() < 0) goto failed_harvest; // ! Linux kernel lacks NUMA support
        ::numa_node_to_cpu_update();                     // ? Reset the outdated stale state

        numa_mask = ::numa_allocate_cpumask();
        if (!numa_mask) goto failed_harvest; // ! Allocation failed

        // First pass – measure
        max_numa_node_id = ::numa_max_node();
        for (numa_node_id_t node_id = 0; node_id <= max_numa_node_id; ++node_id) {
            long long dummy;
            if (::numa_node_size64(node_id, &dummy) < 0) continue; // ! Offline node
            ::numa_bitmask_clearall(numa_mask);
            if (::numa_node_to_cpus(node_id, numa_mask) < 0) continue; // ! Invalid CPU map
            std::size_t const node_cores = static_cast<std::size_t>(::numa_bitmask_weight(numa_mask));
            assert(node_cores > 0 && "Node must have at least one core");
            fetched_nodes += 1;
            fetched_cores += node_cores;
        }
        if (fetched_nodes == 0) goto failed_harvest; // ! Zero nodes is not a valid state

        // Second pass – allocate
        nodes_ptr = nodes_alloc.allocate(fetched_nodes);
        core_ids_ptr = cores_alloc.allocate(fetched_cores);
        if (!nodes_ptr || !core_ids_ptr) goto failed_harvest; // ! Allocation failed

        // Populate
        for (numa_node_id_t node_id = 0, core_index = 0, node_index = 0; node_id <= max_numa_node_id; ++node_id) {
            long long memory_size;
            if (::numa_node_size64(node_id, &memory_size) < 0) continue;
            ::numa_bitmask_clearall(numa_mask);
            if (::numa_node_to_cpus(node_id, numa_mask) < 0) continue;

            numa_node_t &node = nodes_ptr[node_index];
            node.node_id = node_id;
            node.memory_size = static_cast<std::size_t>(memory_size);
            node.first_core_id = core_ids_ptr + core_index;
            node.core_count = static_cast<std::size_t>(::numa_bitmask_weight(numa_mask));
            assert(node.core_count > 0 && "Node is known to have at least one core");
            node.socket_id = get_socket_id_for_core(node.first_core_id[0]);

            // Most likely, this will fill `core_ids_ptr` with `std::iota`-like values
            for (std::size_t bit_offset = 0; bit_offset < numa_mask->size; ++bit_offset)
                if (::numa_bitmask_isbitset(numa_mask, bit_offset))
                    core_ids_ptr[core_index++] = static_cast<numa_core_id_t>(bit_offset);

            // Fetch Huge Page sizes for this NUMA node
            node.page_sizes.try_harvest(node_id); // ! We are not raising the failure - Huge Pages are optional
            node_index++;
        }

        // Commit
        nodes_ = nodes_ptr;
        node_core_ids_ = core_ids_ptr;
        nodes_count_ = fetched_nodes;
        cores_count_ = fetched_cores;
        ::numa_free_cpumask(numa_mask); // ? Clean up

        // Let's sort all the nodes by their socket ID, then by number of cores, then by first core ID
        bubble_sort(nodes_, nodes_count_, [](numa_node_t const &a, numa_node_t const &b) noexcept {
            if (a.socket_id != b.socket_id) return a.socket_id < b.socket_id;
            if (a.core_count != b.core_count) return a.core_count > b.core_count; // ? Sort by descending core count
            return a.first_core_id[0] < b.first_core_id[0];                       // ? Sort by first core ID
        });

        return true;

    failed_harvest:
        if (nodes_ptr) nodes_alloc.deallocate(nodes_ptr, fetched_nodes);
        if (core_ids_ptr) cores_alloc.deallocate(core_ids_ptr, fetched_cores);
        if (numa_mask) ::numa_free_cpumask(numa_mask);
#endif // FU_ENABLE_NUMA
        return false;
    }

    /**
     *  @brief Copy-assigns the topology from @p other.
     *
     *  Instead of a copy-constructor we expose an explicit operation that can
     *  FAIL – returning `false` if *any* intermediate allocation fails.
     *
     *  @param other Source topology.
     *  @retval true  Success, the current instance now owns a deep copy.
     *  @retval false Allocation failed, the current instance is unchanged.
     */
    bool try_assign(numa_topology const &other) noexcept {
        if (this == &other) return true; // ? Self-assignment is a no-op

        // Prepare scratch
        nodes_allocator_t nodes_alloc {allocator_};
        cores_allocator_t cores_alloc {allocator_};

        numa_node_t *scratch_nodes = nullptr;
        numa_core_id_t *scratch_core_ids = nullptr;
        if (other.nodes_count_) {
            scratch_nodes = nodes_alloc.allocate(other.nodes_count_);
            if (!scratch_nodes) return false; // ! OOM
        }
        if (other.cores_count_) {
            scratch_core_ids = cores_alloc.allocate(other.cores_count_);
            if (!scratch_core_ids) {
                if (scratch_nodes) nodes_alloc.deallocate(scratch_nodes, other.nodes_count_);
                return false; // ! OOM
            }
        }

        // Deep copy
        std::memcpy(scratch_core_ids, other.node_core_ids_, other.cores_count_ * sizeof(numa_core_id_t));
        for (std::size_t i = 0; i < other.nodes_count_; ++i) {
            scratch_nodes[i] = other.nodes_[i];
            // Re-base `first_core_id` so it points into our own core-id block
            std::ptrdiff_t const offset = other.nodes_[i].first_core_id - other.node_core_ids_;
            scratch_nodes[i].first_core_id = scratch_core_ids + offset;
        }

        reset(); // ? Free old buffers
        nodes_ = scratch_nodes;
        node_core_ids_ = scratch_core_ids;
        nodes_count_ = other.nodes_count_;
        cores_count_ = other.cores_count_;
        return true;
    }
};

using numa_topology_t = numa_topology<>;

/**
 *  @brief Tries binding the given address range to a specific NUMA @p `node_id`.
 *  @retval true if binding succeeded, false otherwise.
 */
static bool linux_numa_bind(void *ptr, std::size_t size_bytes, numa_node_id_t node_id) noexcept {
#if FU_ENABLE_NUMA
    // Pin the memory - that may require an extra allocation for `node_mask` on some systems
    ::nodemask_t node_mask;
    ::bitmask node_mask_as_bitset;
    node_mask_as_bitset.size = sizeof(node_mask) * 8;
    node_mask_as_bitset.maskp = &node_mask.n[0];
    ::numa_bitmask_setbit(&node_mask_as_bitset, node_id);
    int mbind_flags;
#if defined(MPOL_F_STATIC_NODES)
    mbind_flags = MPOL_F_STATIC_NODES;
#else
    mbind_flags = 1 << 15;
#endif // MPOL_F_STATIC_NODES

    long binding_status = ::mbind(ptr, size_bytes, MPOL_BIND, &node_mask.n[0], sizeof(node_mask) * 8 - 1, mbind_flags);
    if (binding_status < 0) return false; // ! Binding failed
    return true;                          // ? Binding succeeded
#else
    return false;
#endif // FU_ENABLE_NUMA
}

/**
 *  @brief Tries allocating uninitialized memory and binding it to a specific NUMA @p `node_id`.
 *  @retval nullptr if allocation failed or the page size is unsupported.
 *  @retval pointer to the allocated memory on success.
 */
static void *linux_numa_allocate(std::size_t size_bytes, std::size_t page_size_bytes, numa_node_id_t node_id) noexcept {
    assert(node_id >= 0 && "NUMA node ID must be non-negative");
    assert(size_bytes % page_size_bytes == 0 && "Size must be a multiple of page size");

#if FU_ENABLE_NUMA

    // In simple cases, just redirect to `numa_alloc_onnode`
    if (page_size_bytes == ::numa_pagesize()) return ::numa_alloc_onnode(size_bytes, node_id);

    // Make sure the page size makes sense for Linux
    int mmap_flags = MAP_PRIVATE | MAP_ANONYMOUS;
    if (page_size_bytes == 4u * 1024u) { mmap_flags |= MAP_HUGETLB; }
    else if (page_size_bytes == 2u * 1024u * 1024u) { mmap_flags |= MAP_HUGETLB | MAP_HUGE_2MB; }
    else if (page_size_bytes == 1u * 1024u * 1024u * 1024u) { mmap_flags |= MAP_HUGETLB | MAP_HUGE_1GB; }
    else { return nullptr; } // ! Unsupported page size

    // Under the hood, `numa_alloc_onnode` uses `mmap` and `mbind` to allocate memory
    void *result_ptr = ::mmap(nullptr, size_bytes, PROT_READ | PROT_WRITE, mmap_flags, -1, 0);
    if (result_ptr == MAP_FAILED) return nullptr; // ! Allocation failed

    if (!linux_numa_bind(result_ptr, size_bytes, node_id)) {
        ::munmap(result_ptr, size_bytes); // ? Unbind failed, clean up
        return nullptr;                   // ! Binding failed
    }
    return result_ptr;
#else
    return nullptr;
#endif // FU_ENABLE_NUMA
}

static void linux_numa_free(void *ptr, std::size_t size_bytes) noexcept {
#if FU_ENABLE_NUMA
    numa_free(ptr, size_bytes);
#endif
}

/**
 *  @brief STL-compatible allocator pinned to a NUMA node, prioritizing Huge Pages.
 *
 *  A light-weight, but high-latency BLOB allocator, tied to a specific NUMA node ID.
 *  Every allocation is a system call to `mmap` and subsequent `mbind`, aligned to at
 *  least 4 KB page size.
 *
 *  @section C++ 23 Functionality
 *
 *  Whenever possible, the newer `allocate_at_least` API should be used to reduce the
 *  number of reallocations.
 */
template <typename value_type_ = char>
struct linux_numa_allocator {
    using value_type = value_type_;
    using size_type = std::size_t;
    using propagate_on_container_move_assignment = std::true_type;

  private:
    numa_node_id_t node_id_ {-1};     // ? Unique NUMA node ID, in [0, numa_max_node())
    size_type default_page_size_ {0}; // ? RAM page size in bytes, typically 4 KB

  public:
    numa_node_id_t node_id() const noexcept { return node_id_; }
    size_type default_page_size() const noexcept { return default_page_size_; }

    constexpr linux_numa_allocator() noexcept = default;
    explicit constexpr linux_numa_allocator(numa_node_id_t id, size_type paging = get_ram_page_size()) noexcept
        : node_id_(id), default_page_size_(paging) {}

    template <typename other_type_>
    constexpr linux_numa_allocator(linux_numa_allocator<other_type_> const &o) noexcept
        : node_id_(o.node_id()), default_page_size_(o.default_page_size()) {}

    /**
     *  @brief Allocates memory for at least `size` elements of `value_type`.
     *  @param[in] size The number of elements to allocate.
     *  @param[in] page_size_bytes The size of the memory page to allocate, must be a multiple of `sizeof(value_type)`.
     *  @return allocation_result with a pointer to the allocated memory and the number of elements allocated.
     *  @retval empty object if the allocation failed or the size is not a multiple of `sizeof(value_type)`.
     */
    allocation_result<value_type *, size_type> allocate_at_least(size_type size, size_type page_size_bytes) noexcept {
        size_type const size_bytes = size * sizeof(value_type);
        size_type const aligned_size_bytes = (size_bytes + page_size_bytes - 1) / page_size_bytes * page_size_bytes;

        // Check if the new size is actually perfectly divisible by the `sizeof(value_type)`
        if (aligned_size_bytes % sizeof(value_type)) return {}; // ! Not a size multiple
        auto result_ptr = allocate(aligned_size_bytes / sizeof(value_type), page_size_bytes);
        if (!result_ptr) return {}; // ! Allocation failed
        return {result_ptr, size, aligned_size_bytes, page_size_bytes};
    }

    /**
     *  @brief Allocates a memory for `size` elements of `value_type`.
     *  @param[in] size The number of elements to allocate.
     *  @param[in] page_size_bytes The size of the memory page to allocate, must be a multiple of `sizeof(value_type)`.
     *  @return allocation_result with a pointer to the allocated memory and the number of elements allocated.
     *  @retval empty object if the allocation failed or the size is not a multiple of `sizeof(value_type)`.
     */
    value_type *allocate(size_type size, size_type page_size_bytes) noexcept {
        size_type const size_bytes = size * sizeof(value_type);
        void *result_ptr = linux_numa_allocate(size_bytes, page_size_bytes, node_id_);
        if (!result_ptr) return {}; // ! Allocation failed
        return static_cast<value_type *>(result_ptr);
    }

    /**
     *  @brief Allocates memory for at least `size` elements of `value_type`.
     *  @param[in] size The number of elements to allocate.
     *  @return allocation_result with a pointer to the allocated memory and the number of elements allocated.
     *  @retval empty object if the allocation failed or the size is not a multiple of `sizeof(value_type)`.
     */
    allocation_result<value_type *, size_type> allocate_at_least(size_type size) noexcept {
        // Go through all of the typical Linux page sizes,
        // finding the largest one that makes sense and doesn't fail.
        size_type const size_bytes = size * sizeof(value_type);

        // Try 1 GB Huge Pages, for buffers larger than 2 GB
        if (size_bytes >= 2u * 1024u * 1024u * 1024u)
            if (auto result = allocate_at_least(size, 1u * 1024u * 1024u * 1024u); result) return result;

        // Try 2 MB Huge Pages, for buffers larger than 4 MB
        if (size_bytes >= 4u * 1024u * 1024u)
            if (auto result = allocate_at_least(size, 2u * 1024u * 1024u); result) return result;

        return allocate_at_least(size, default_page_size_);
    }

    /**
     *  @brief Allocates memory for `size` elements of `value_type`.
     *  @param[in] size The number of elements to allocate.
     *  @return allocation_result with a pointer to the allocated memory and the number of elements allocated.
     *  @retval empty object if the allocation failed or the size is not a multiple of `sizeof(value_type)`.
     */
    value_type *allocate(size_type size) noexcept {
        // Go through all of the typical Linux page sizes,
        // finding the largest one that makes sense and doesn't fail.
        size_type const size_bytes = size * sizeof(value_type);

        // Try 1 GB Huge Pages, for buffers larger than 2 GB
        if (size_bytes >= 2u * 1024u * 1024u * 1024u)
            if (auto result = allocate(size, 1u * 1024u * 1024u * 1024u); result) return result;

        // Try 2 MB Huge Pages, for buffers larger than 4 MB
        if (size_bytes >= 4u * 1024u * 1024u)
            if (auto result = allocate(size, 2u * 1024u * 1024u); result) return result;

        return allocate(size, default_page_size_);
    }

    void deallocate(value_type *p, size_type n) noexcept { linux_numa_free(p, n * sizeof(value_type)); }

    template <typename other_type_>
    bool operator==(linux_numa_allocator<other_type_> const &o) const noexcept {
        return node_id_ == o.node_id_ && default_page_size_ == o.default_page_size_;
    }

    template <typename other_type_>
    bool operator!=(linux_numa_allocator<other_type_> const &o) const noexcept {
        return node_id_ != o.node_id_ || default_page_size_ != o.default_page_size_;
    }
};

using linux_numa_allocator_t = linux_numa_allocator<>;

#if FU_ENABLE_NUMA

/**
 *  @brief Used inside `linux_colocated_pool` to describe a pinned thread.
 *
 *  On Linux, we can advise the scheduler on the importance of certain execution threads.
 *  For that we need to know the thread IDs - `pid_t`, which is not the same as `pthread_t`,
 *  and not a process ID, but a thread ID... counter-intuitive, I know.
 *  @see https://man7.org/linux/man-pages/man2/gettid.2.html
 *
 *  That `pid_t` can only be retrieved from inside the thread via `gettid` system call,
 *  so we need some shared memory to make those IDs visible to other threads. Moreover,
 *  we need to safeguard the reads/writes with atomics to avoid race conditions.
 *  @see https://stackoverflow.com/a/558815
 */
struct alignas(default_alignment_k) numa_pthread_t {
    std::atomic<pthread_t> handle {};
    std::atomic<pid_t> id {};
    numa_core_id_t core_id {-1};
    qos_level_t qos_level {-1}; // TODO: Populate from VFS, if available
};

#pragma region - Linux Colocated Pool

/**
 *  @brief A Linux-only thread-pool pinned to one NUMA node and same QoS level physical cores.
 *
 *  Differs from the `basic_pool` template in the following ways:
 *  - constructor API: receives a name for the threads.
 *  - implementation & API of `try_spawn`: uses POSIX APIs to allocate, name, & pin threads.
 *  - worker loop: using Linux-specific napping mechanism to reduce power consumption.
 *  - implementation `sleep`: informing the scheduler to move the thread to IDLE state.
 *  - availability of `terminate`: which can be called mid-air to shred the pool.
 *
 *  When not to use this thread-pool?
 *  - don't use outside of Linux or in UMA (Uniform Memory Access) systems.
 *  - don't use if you just need to pin everything to a single NUMA node,
 *    for that: `numactl --cpunodebind=2 --membind=2 your_program`
 *
 *  How to best leverage this thread-pool?
 *  - use in conjunction with @b `linux_numa_allocator` to pin memory to the same NUMA node.
 *  - make sure the Linux kernel is built with @b `CONFIG_SCHED_IDLE` support.
 *  - avoid recreating the @b `numa_topology`, as it's expensive to harvest.
 */
template <typename micro_yield_type_ = standard_yield_t, std::size_t alignment_ = default_alignment_k>
struct linux_colocated_pool {

  public:
    using allocator_t = linux_numa_allocator_t;
    using micro_yield_t = micro_yield_type_;
    static_assert(std::is_nothrow_invocable_r<void, micro_yield_t>::value,
                  "Yield must be callable w/out arguments & return void");
    static constexpr std::size_t alignment_k = alignment_;
    static_assert(alignment_k > 0 && (alignment_k & (alignment_k - 1)) == 0, "Alignment must be a power of 2");

    using index_t = std::size_t;
    static_assert(std::is_unsigned<index_t>::value, "Index type must be an unsigned integer");
    using epoch_index_t = index_t;  // ? A.k.a. number of previous API calls in [0, UINT_MAX)
    using thread_index_t = index_t; // ? A.k.a. "core index" or "thread ID" in [0, threads_count)
    using colocated_thread_t = colocated_thread<thread_index_t>;

    using punned_fork_context_t = void *;                                     // ? Pointer to the on-stack lambda
    using trampoline_t = void (*)(punned_fork_context_t, colocated_thread_t); // ? Wraps lambda's `operator()`

  private:
    using allocator_traits_t = std::allocator_traits<allocator_t>;
    using numa_pthread_allocator_t = typename allocator_traits_t::template rebind_alloc<numa_pthread_t>;

    // Thread-pool-specific variables:
    allocator_t allocator_ {};

    /**
     *  Differs from STL `workers_` in base in type and size, as it may contain the `pthread_self`
     *  at the first position. If the @b `numa_pin_to_core_k` granularity is used, the `numa_pthread_t::core_id`
     *  will be set to the individual core IDs.
     */
    unique_padded_buffer<numa_pthread_t, numa_pthread_allocator_t> pthreads_ {};

    thread_index_t first_thread_ {0};                       // ? The index of the first thread to start from
    caller_exclusivity_t exclusivity_ {caller_inclusive_k}; // ? Whether the caller thread is included in the count
    std::size_t sleep_length_micros_ {0}; // ? How long to sleep in microseconds when waiting for tasks

    using char16_name_t = char[16];    // ? Fixed-size thread name buffer, for POSIX thread naming
    char16_name_t name_ {};            // ? Thread name buffer, for POSIX thread naming
    numa_node_id_t numa_node_id_ {-1}; // ? Unique NUMA node ID, in [0, numa_max_node())
    index_t colocation_index_ {0};     // ? Unique {NUMA node + QoS level} colocation ID, defined externally
    numa_pin_granularity_t pin_granularity_ {numa_pin_to_core_k};

    alignas(alignment_k) std::atomic<mood_t> mood_ {mood_t::grind_k};

    // Task-specific variables:
    punned_fork_context_t fork_state_ {nullptr}; // ? Pointer to the users lambda
    trampoline_t fork_trampoline_ {nullptr};     // ? Calls the lambda
    alignas(alignment_k) std::atomic<thread_index_t> threads_to_sync_ {0};
    alignas(alignment_k) std::atomic<epoch_index_t> epoch_ {0};

    alignas(alignment_k) std::atomic<index_t> dynamic_progress_ {0}; // ? Only used in `for_n_dynamic`

  public:
    linux_colocated_pool(linux_colocated_pool &&) = delete;
    linux_colocated_pool(linux_colocated_pool const &) = delete;
    linux_colocated_pool &operator=(linux_colocated_pool &&) = delete;
    linux_colocated_pool &operator=(linux_colocated_pool const &) = delete;

    explicit linux_colocated_pool(char const *name = "fork_union") noexcept {
        assert(name && "Thread name must not be null");
        if (std::strlen(name_) == 0) { std::strncpy(name_, "fork_union", sizeof(name_) - 1); } // ? Default name
        else { std::strncpy(name_, name, sizeof(name_) - 1), name_[sizeof(name_) - 1] = '\0'; }
    }

    ~linux_colocated_pool() noexcept { terminate(); }

    /**
     *  @brief Estimates the amount of memory managed by this pool handle and internal structures.
     *  @note This API is @b not synchronized.
     */
    std::size_t memory_usage() const noexcept {
        return sizeof(linux_colocated_pool) + threads_count() * sizeof(numa_pthread_t);
    }

    /** @brief Checks if the thread-pool's core synchronization points are lock-free. */
    bool is_lock_free() const noexcept { return mood_.is_lock_free() && threads_to_sync_.is_lock_free(); }

    /**
     *  @brief Returns the NUMA node ID this thread-pool is pinned to.
     *  @retval -1 if the thread-pool is not initialized or the NUMA node ID is unknown.
     *  @note This API is @b not synchronized.
     */
    numa_node_id_t numa_node_id() const noexcept { return numa_node_id_; }

    /**
     *  @brief Returns the colocation index of this thread-pool.
     *  @retval 0 if the thread-pool is not initialized or the colocation index is unknown.
     *  @note This API is @b not synchronized.
     */
    index_t colocation_index() const noexcept { return colocation_index_; }

    /**
     *  @brief Returns the first thread index in the thread-pool.
     *  @retval 0 in most cases, when the last argument to `try_spawn` is not specified.
     *  @note This API is @b not synchronized.
     */
    thread_index_t first_thread() const noexcept { return first_thread_; }

    /** @brief Exposes access to the internal atomic progress counter. Use with caution. */
    std::atomic<index_t> &unsafe_dynamic_progress_ref() noexcept { return dynamic_progress_; }

#pragma region Core API

    /**
     *  @brief Returns the number of threads in the thread-pool, including the main thread.
     *  @retval 0 if the thread-pool is not initialized, 1 if only the main thread is used.
     *  @note This API is @b not synchronized.
     */
    thread_index_t threads_count() const noexcept { return pthreads_.size(); }

    /**
     *  @brief Reports if the current calling thread will be used for broadcasts.
     *  @note This API is @b not synchronized.
     */
    caller_exclusivity_t caller_exclusivity() const noexcept { return exclusivity_; }

    /**
     *  @brief Creates a thread-pool addressing all cores on the given NUMA @p node.
     *  @param[in] node Describes the NUMA node to use, with its ID, memory size, and core IDs.
     *  @param[in] exclusivity Should we count the calling thread as one of the threads?
     *  @retval false if the number of threads is zero or if spawning has failed.
     *  @retval true if the thread-pool was created successfully, started, and is ready to use.
     *  @note This is the de-facto @b constructor - you only call it again after `terminate`.
     *  @sa Other overloads of `try_spawn` that allow to specify the number of threads.
     */
    bool try_spawn(numa_node_t const &node, caller_exclusivity_t const exclusivity = caller_inclusive_k) noexcept {
        return try_spawn(node, node.core_count, exclusivity);
    }

    /**
     *  @brief Creates a thread-pool with the given number of @p threads on the given NUMA @p node.
     *  @param[in] node Describes the NUMA node to use, with its ID, memory size, and core IDs.
     *  @param[in] threads The number of threads to be used.
     *  @param[in] exclusivity Should we count the calling thread as one of the threads?
     *  @param[in] pin_granularity How to pin the threads to the NUMA node?
     *  @param[in] first_thread The index of the first thread to start from, defaults to 0.
     *  @param[in] colocation_index A unique index for the {NUMA node + QoS level} colocation.
     *  @retval false if the number of threads is zero or if spawning has failed.
     *  @retval true if the thread-pool was created successfully, started, and is ready to use.
     *  @note This is the de-facto @b constructor - you only call it again after `terminate`.
     *
     *  @section Over- and Under-subscribing Cores and Pinning
     *
     *  We may accept @p threads different from the @p node.core_count, which allows us to:
     *  - over-subscribe the cores, i.e. use more threads than cores available on the NUMA node.
     *  - under-subscribe the cores, i.e. use fewer threads than cores available on the NUMA node.
     *
     *  If you only have one thread-pool active at any part of your application, that's meaningless.
     *  You'd be better off using exactly the number of cores available on the NUMA node and pinning
     *  them to individual cores with @b `numa_pin_to_core_k` granularity.
     */
    bool try_spawn(numa_node_t const &node, thread_index_t const threads,
                   caller_exclusivity_t const exclusivity = caller_inclusive_k,
                   numa_pin_granularity_t const pin_granularity = numa_pin_to_core_k,
                   thread_index_t const first_thread = 0, index_t const colocation_index = 0) noexcept {

        if (threads == 0) return false;          // ! Can't have zero threads working on something
        if (pthreads_.size() != 0) return false; // ! Already initialized

        // Allocate the thread pool of `numa_pthread_t` objects
        allocator_ = linux_numa_allocator_t {node.node_id};
        numa_pthread_allocator_t pthread_allocator {allocator_};
        unique_padded_buffer<numa_pthread_t, numa_pthread_allocator_t> pthreads {pthread_allocator};
        if (!pthreads.try_resize(threads)) return false; // ! Allocation failed

        // Allocate the `cpu_set_t` structure, assuming we may be on a machine
        // with a ridiculously large number of cores.
        int const max_possible_cores = ::numa_num_possible_cpus();
        cpu_set_t *cpu_set_ptr = CPU_ALLOC(max_possible_cores);

        // Before we start the threads, make sure we set some of the shared
        // state variables that will be used in the `_posix_worker_loop` function.
        pthreads_ = std::move(pthreads);
        first_thread_ = first_thread;
        colocation_index_ = colocation_index;
        exclusivity_ = exclusivity;
        numa_node_id_ = node.node_id;
        pin_granularity_ = pin_granularity;
        auto reset_on_failure = [&]() noexcept {
            pthreads_ = {};
            numa_node_id_ = -1;
            pin_granularity_ = numa_pin_to_core_k;
        };

        // Include the main thread into the list of handles
        bool const use_caller_thread = exclusivity == caller_inclusive_k;
        if (use_caller_thread) {
            pthreads_[0].handle.store(::pthread_self(), std::memory_order_release);
            pthreads_[0].id.store(::gettid(), std::memory_order_release);
        }

        // The startup sequence for the POSIX threads differs from the `basic_pool`,
        // where at start up there is a race condition to read the `pthreads_`.
        // So we mark the threads as "chilling" until the
        mood_.store(mood_t::chill_k, std::memory_order_release);

        // Initializing the thread pool can fail for all kinds of reasons, like:
        // - `EAGAIN` if we reach the `RLIMIT_NPROC` soft resource limit.
        // - `EINVAL` if an invalid attribute was specified.
        // - `EPERM` if we don't have the right permissions.
        for (thread_index_t i = use_caller_thread; i < threads; ++i) {

            pthread_t pthread_handle;
            int creation_result = ::pthread_create(&pthread_handle, NULL, &_posix_worker_loop, this);
            pthreads_[i].handle.store(pthread_handle, std::memory_order_relaxed);
            pthreads_[i].id.store(-1, std::memory_order_relaxed);
            pthreads_[i].core_id = -1; // ? Not pinned yet

            if (creation_result != 0) {
                mood_.store(mood_t::die_k, std::memory_order_release);
                for (thread_index_t j = use_caller_thread; j < i; ++j) {
                    pthread_t pthread_handle = pthreads_[j].handle.load(std::memory_order_relaxed);
                    int cancel_result = ::pthread_cancel(pthread_handle);
                    assert(cancel_result == 0 && "Failed to cancel a thread");
                }
                reset_on_failure();
                CPU_FREE(cpu_set_ptr);
                return false; // ! Thread creation failed
            }
        }

        // Name all of the threads
        char16_name_t name;
        for (thread_index_t i = 0; i < pthreads_.size(); ++i) {
            fill_thread_name(                                    //
                name, name_,                                     //
                static_cast<std::size_t>(node.first_core_id[i]), //
                static_cast<std::size_t>(max_possible_cores));
            pthread_t pthread_handle = pthreads_[i].handle.load(std::memory_order_relaxed);
            int naming_result = ::pthread_setname_np(pthread_handle, name);
            assert(naming_result == 0 && "Failed to name a thread");
        }

        // Pin all of the threads
        std::size_t const cpu_set_size = CPU_ALLOC_SIZE(max_possible_cores);
        if (pin_granularity == numa_pin_to_core_k) {
            // Configure a mask for each thread, pinning it to a specific core
            for (thread_index_t i = 0; i < pthreads_.size(); ++i) {
                // Assign to a core in a round-robin fashion
                numa_core_id_t cpu = node.first_core_id[i % node.core_count];
                assert(cpu >= 0 && "Invalid CPU core ID");
                CPU_ZERO_S(cpu_set_size, cpu_set_ptr);
                CPU_SET_S(cpu, cpu_set_size, cpu_set_ptr);

                // Assign the mask to the thread
                pthread_t pthread_handle = pthreads_[i].handle.load(std::memory_order_relaxed);
                int pin_result = ::pthread_setaffinity_np(pthread_handle, cpu_set_size, cpu_set_ptr);
                assert(pin_result == 0 && "Failed to pin a thread to a NUMA node");
                pthreads_[i].core_id = cpu;
            }
        }
        else {
            // Configure one mask that will be shared by all threads
            CPU_ZERO_S(cpu_set_size, cpu_set_ptr);
            for (std::size_t i = 0; i < node.core_count; ++i) {
                numa_core_id_t cpu = node.first_core_id[i];
                assert(cpu >= 0 && "Invalid CPU core ID");
                CPU_SET_S(cpu, cpu_set_size, cpu_set_ptr);
            }
            assert(static_cast<std::size_t>(CPU_COUNT_S(cpu_set_size, cpu_set_ptr)) == node.core_count &&
                   "The CPU set must match the number of cores in the NUMA node");

            // Assign the same mask to all threads
            for (thread_index_t i = 0; i < pthreads_.size(); ++i) {
                pthread_t pthread_handle = pthreads_[i].handle.load(std::memory_order_relaxed);
                int pin_result = ::pthread_setaffinity_np(pthread_handle, cpu_set_size, cpu_set_ptr);
                assert(pin_result == 0 && "Failed to pin a thread to a NUMA node");
            }
        }

        // If all went well, we can store the thread-pool and start using it
        CPU_FREE(cpu_set_ptr); // ? Clean up the CPU set
        mood_.store(mood_t::grind_k, std::memory_order_release);
        return true;
    }

    /**
     *  @brief Executes a @p fork function in parallel on all threads.
     *  @param[in] fork The callback object, receiving the thread index as an argument.
     *  @return A `broadcast_join` synchronization point that waits in the destructor.
     *  @note Even in the `caller_exclusive_k` mode, can be called from just one thread!
     *  @sa For advanced resource management, consider `unsafe_for_threads` and `unsafe_join`.
     */
    template <typename fork_type_>
    _FU_REQUIRES((can_be_for_task_callback<fork_type_, index_t>()))
    broadcast_join<linux_colocated_pool, fork_type_> for_threads(fork_type_ &&fork) noexcept {
        return {*this, std::forward<fork_type_>(fork)};
    }

    /**
     *  @brief Executes a @p fork function in parallel on all threads, not waiting for the result.
     *  @param[in] fork The callback @b reference, receiving the thread index as an argument.
     *  @sa Use in conjunction with `unsafe_join`.
     */
    template <typename fork_type_>
    _FU_REQUIRES((can_be_for_thread_callback<fork_type_, index_t>()))
    void unsafe_for_threads(fork_type_ &fork) noexcept {

        thread_index_t const threads = threads_count();
        assert(threads != 0 && "Thread pool not initialized");
        caller_exclusivity_t const exclusivity = caller_exclusivity();
        bool const use_caller_thread = exclusivity == caller_inclusive_k;

        // Optional check: even in exclusive mode, only one thread can call this function.
        assert((use_caller_thread || threads_to_sync_.load(std::memory_order_acquire) == 0) &&
               "The broadcast function can't be called concurrently or recursively");

        // Configure "fork" details
        fork_state_ = std::addressof(fork);
        fork_trampoline_ = &_call_as_lambda<fork_type_>;
        threads_to_sync_.store(threads - use_caller_thread, std::memory_order_relaxed);

        // We are most likely already "grinding", but in the unlikely case we are not,
        // let's wake up from the "chilling" state with relaxed semantics. Assuming the sleeping
        // logic for the workers also checks the epoch counter, no synchronization is needed and
        // no immediate wake-up is required.
        mood_t may_be_chilling = mood_t::chill_k;
        bool const was_chilling = mood_.compare_exchange_weak( //
            may_be_chilling, mood_t::grind_k,                  //
            std::memory_order_relaxed, std::memory_order_relaxed);
        epoch_.fetch_add(1, std::memory_order_release); // ? Wake up sleepers

        // If the workers were indeed "chilling", we can inform the scheduler to wake them up.
        if (was_chilling) {
            for (std::size_t i = use_caller_thread; i < pthreads_.size(); ++i) {
                pid_t const pthread_id = pthreads_[i].id.load(std::memory_order_acquire);
                if (pthread_id < 0) continue; // ? Not set yet
                sched_param param {};
                ::sched_setscheduler(pthread_id, SCHED_FIFO | SCHED_RR, &param);
            }
        }
    }

    /** @brief Blocks the calling thread until the currently broadcasted task finishes. */
    void unsafe_join() noexcept {
        caller_exclusivity_t const exclusivity = caller_exclusivity();
        bool const use_caller_thread = exclusivity == caller_inclusive_k;

        // Execute on the current "main" thread
        if (use_caller_thread)
            fork_trampoline_(fork_state_, colocated_thread_t {static_cast<thread_index_t>(0), colocation_index_});

        // Actually wait for everyone to finish
        micro_yield_t micro_yield;
        while (threads_to_sync_.load(std::memory_order_acquire)) micro_yield();
    }

#pragma endregion Core API

#pragma region Control Flow

    /**
     *  @brief Stops all threads and deallocates the thread-pool after the last call finishes.
     *  @note Can be called from @b any thread at any time.
     *  @note Must `try_spawn` again to re-use the pool.
     *
     *  When and how @b NOT to use this function:
     *  - as a synchronization point between concurrent tasks.
     *
     *  When and how to use this function:
     *  - as a de-facto @b destructor, to stop all threads and deallocate the pool.
     *  - when you want to @b restart with a different number of threads.
     */
    void terminate() noexcept {
        assert(threads_to_sync_.load(std::memory_order_seq_cst) == 0); // ! No tasks must be running
        if (pthreads_.size() == 0) return;                             // ? Uninitialized

        numa_pthread_allocator_t pthread_allocator {allocator_};

        // Stop all threads and wait for them to finish
        mood_.store(mood_t::die_k, std::memory_order_release);

        caller_exclusivity_t const exclusivity = caller_exclusivity();
        bool const use_caller_thread = exclusivity == caller_inclusive_k;
        thread_index_t const threads = pthreads_.size();
        for (thread_index_t i = use_caller_thread; i != threads; ++i) {
            void *returned_value = nullptr;
            pthread_t const pthread_handle = pthreads_[i].handle.load(std::memory_order_relaxed);
            int const join_result = ::pthread_join(pthread_handle, &returned_value);
            assert(join_result == 0 && "Thread join failed");
        }

        // Deallocate the handles and IDs
        pthreads_ = {};

        // Unpin the caller thread if it was part of this pool and was pinned to the NUMA node.
        if (use_caller_thread) _reset_affinity();
        _reset_fork();

        mood_.store(mood_t::grind_k, std::memory_order_relaxed);
        epoch_.store(0, std::memory_order_relaxed);
    }

    /**
     *  @brief Transitions "workers" to a sleeping state, waiting for a wake-up call.
     *  @param[in] wake_up_periodicity_micros How often to check for new work in microseconds.
     *  @note Can only be called @b between the tasks for a single thread. No synchronization is performed.
     *
     *  This function may be used in some batch-processing operations when we clearly understand
     *  that the next task won't be arriving for a while and power can be saved without major
     *  latency penalties.
     *
     *  It may also be used in a high-level Python or JavaScript library offloading some parallel
     *  operations to an underlying C++ engine, where latency is irrelevant.
     */
    void sleep(std::size_t wake_up_periodicity_micros) noexcept {
        assert(wake_up_periodicity_micros > 0 && "Sleep length must be positive");
        sleep_length_micros_ = wake_up_periodicity_micros;
        mood_.store(mood_t::chill_k, std::memory_order_release);

        // On Linux we can update the thread's scheduling class to IDLE,
        // which will reduce the power consumption:
        caller_exclusivity_t const exclusivity = caller_exclusivity();
        bool const use_caller_thread = exclusivity == caller_inclusive_k;
        for (std::size_t i = use_caller_thread; i < pthreads_.size(); ++i) {
            pid_t const pthread_id = pthreads_[i].id.load(std::memory_order_acquire);
            if (pthread_id < 0) continue; // ? Not set yet
            sched_param param {};
            ::sched_setscheduler(pthread_id, SCHED_IDLE, &param);
        }
    }

#pragma endregion Control Flow

#pragma region Indexed Task Scheduling

    /**
     *  @brief Distributes @p `n` similar duration calls between threads in slices, as opposed to individual indices.
     *  @param[in] n The total length of the range to split between threads.
     *  @param[in] fork The callback object, receiving the first @b `prong_t` and the slice length.
     */
    template <typename fork_type_ = dummy_lambda_t>
    _FU_REQUIRES((can_be_for_slice_callback<fork_type_, index_t>()))
    broadcast_join<linux_colocated_pool, invoke_for_slices<fork_type_, index_t>> //
        for_slices(index_t const n, fork_type_ &&fork) noexcept {

        return {*this, {n, threads_count(), std::forward<fork_type_>(fork)}};
    }

    /**
     *  @brief Same as `for_slices`, but doesn't wait for the result or guarantee fork lifetime.
     *  @param[in] n The total length of the range to split between threads.
     *  @param[in] fork The callback @b reference, receiving the first @b `prong_t` and the slice length.
     */
    template <typename fork_type_ = dummy_lambda_t>
    _FU_REQUIRES((can_be_for_slice_callback<fork_type_, index_t>()))
    void unsafe_for_slices(index_t const n, fork_type_ &fork) noexcept {

        invoke_for_slices<fork_type_ const &, index_t> invoker {n, threads_count(), fork};
        unsafe_for_threads(invoker);
    }

    /**
     *  @brief Distributes @p `n` similar duration calls between threads.
     *  @param[in] n The number of times to call the @p fork.
     *  @param[in] fork The callback object, receiving @b `prong_t` or a call index as an argument.
     *
     *  Is designed for a "balanced" workload, where all threads have roughly the same amount of work.
     *  @sa `for_n_dynamic` for a more dynamic workload.
     *  The @p fork is called @p `n` times, and each thread receives a slice of consecutive tasks.
     *  @sa `for_slices` if you prefer to receive workload slices over individual indices.
     */
    template <typename fork_type_ = dummy_lambda_t>
    _FU_REQUIRES((can_be_for_task_callback<fork_type_, index_t>()))
    broadcast_join<linux_colocated_pool, invoke_for_n<fork_type_, index_t>> //
        for_n(index_t const n, fork_type_ &&fork) noexcept {

        return {*this, {n, threads_count(), std::forward<fork_type_>(fork)}};
    }

    /**
     *  @brief Executes uneven tasks on all threads, greedying for work.
     *  @param[in] n The number of times to call the @p fork.
     *  @param[in] fork The callback object, receiving the `prong_t` or the task index as an argument.
     *  @sa `for_n` for a more "balanced" evenly-splittable workload.
     */
    template <typename fork_type_ = dummy_lambda_t>
    _FU_REQUIRES((can_be_for_task_callback<fork_type_, index_t>()))
    broadcast_join<linux_colocated_pool, invoke_for_n_dynamic<fork_type_, index_t>> //
        for_n_dynamic(index_t const n, fork_type_ &&fork) noexcept {

        return {*this, {n, threads_count(), dynamic_progress_, std::forward<fork_type_>(fork)}};
    }

#pragma endregion Indexed Task Scheduling

#pragma region Colocations Compatibility

    /**
     *  @brief Number of individual sub-pool with the same NUMA-locality and QoS.
     *  @retval 1 constant for compatibility.
     */
    constexpr index_t colocations_count() const noexcept { return 1; }

    /**
     *  @brief Returns the number of threads in one NUMA-specific local @b colocation.
     *  @retval Same value as `threads_count()`, as we only support one colocation.
     */
    thread_index_t threads_count(index_t colocation_index) const noexcept { return threads_count(); }

    /**
     *  @brief Converts a @p `global_thread_index` to a local thread index within a @b colocation.
     *  @retval Same value as @p `global_thread_index`, as we only support one colocation.
     */
    constexpr thread_index_t thread_local_index(thread_index_t global_thread_index,
                                                index_t colocation_index = 0) const noexcept {
        return global_thread_index;
    }

#pragma endregion Colocations Compatibility

  private:
    void _reset_fork() noexcept {
        fork_state_ = nullptr;
        fork_trampoline_ = nullptr;
    }

    void _reset_affinity() noexcept {
        int const max_possible_cores = ::numa_num_possible_cpus();
        cpu_set_t *cpu_set_ptr = CPU_ALLOC(max_possible_cores);
        if (!cpu_set_ptr) return;
        std::size_t const cpu_set_size = CPU_ALLOC_SIZE(max_possible_cores);
        CPU_ZERO_S(cpu_set_size, cpu_set_ptr);
        for (int cpu = 0; cpu < max_possible_cores; ++cpu) CPU_SET_S(cpu, cpu_set_size, cpu_set_ptr);
        int pin_result = ::pthread_setaffinity_np(::pthread_self(), cpu_set_size, cpu_set_ptr);
        assert(pin_result == 0 && "Failed to reset the caller thread's affinity");
        CPU_FREE(cpu_set_ptr);
        int spread_result = ::numa_run_on_node(-1); // !? Shouldn't it be `numa_all_nodes`
        assert(spread_result == 0 && "Failed to reset the caller thread's NUMA node affinity");
    }

    /**
     *  @brief A trampoline function that is used to call the user-defined lambda.
     *  @param[in] punned_lambda_pointer The pointer to the user-defined lambda.
     *  @param[in] prong The index of the thread & task index packed together.
     */
    template <typename fork_type_>
    static void _call_as_lambda(punned_fork_context_t punned_lambda_pointer,
                                colocated_thread_t colocated_thread) noexcept {
        fork_type_ &lambda_object = *static_cast<fork_type_ *>(punned_lambda_pointer);
        lambda_object(colocated_thread);
    }

    static void *_posix_worker_loop(void *arg) noexcept {
        linux_colocated_pool *pool = static_cast<linux_colocated_pool *>(arg);

        // Following section untile the main `while` loop may introduce race conditions,
        // so spin-loop for a bit until the pool is ready.
        mood_t mood;
        micro_yield_t micro_yield;
        while ((mood = pool->mood_.load(std::memory_order_acquire)) == mood_t::chill_k) micro_yield();

        // If we are ready to start grinding, export this threads metadata to make it externally
        // observable and controllable.
        thread_index_t local_thread_index = 0;
        if (mood == mood_t::grind_k) {
            // We locate the thread index by enumerating the `pthreads_` array
            auto &numa_pthreads = pool->pthreads_;
            thread_index_t const numa_pthreads_count = pool->pthreads_.size();
            pthread_t const thread_handle = ::pthread_self();
            for (local_thread_index = 0; local_thread_index < numa_pthreads_count; ++local_thread_index)
                if (::pthread_equal(numa_pthreads[local_thread_index].handle.load(std::memory_order_relaxed),
                                    thread_handle))
                    break;
            assert(local_thread_index < numa_pthreads_count && "Thread index must be in [0, threads_count)");

            // Assign the pthread ID to the shared memory
            pid_t const pthread_id = ::gettid();
            numa_pthreads[local_thread_index].id.store(pthread_id, std::memory_order_release);

            // Ensure this function isn't used by the main caller
            caller_exclusivity_t const exclusivity = pool->caller_exclusivity();
            bool const use_caller_thread = exclusivity == caller_inclusive_k;
            if (use_caller_thread)
                assert(local_thread_index != 0 && "The zero index is for the main thread, not worker!");
        }
        thread_index_t const global_thread_index = pool->first_thread_ + local_thread_index;

        // Run the infinite loop, using Linux-specific napping mechanism
        epoch_index_t last_epoch = 0;
        epoch_index_t new_epoch;
        while (true) {
            // Wait for either: a new ticket or a stop flag
            while ((new_epoch = pool->epoch_.load(std::memory_order_acquire)) == last_epoch &&
                   (mood = pool->mood_.load(std::memory_order_acquire)) == mood_t::grind_k)
                micro_yield();

            if (_FU_UNLIKELY(mood == mood_t::die_k)) break;
            if (_FU_UNLIKELY(mood == mood_t::chill_k) && (new_epoch == last_epoch)) {
                struct timespec ts {0, static_cast<long>(pool->sleep_length_micros_ * 1000)};
                ::clock_nanosleep(CLOCK_MONOTONIC, 0, &ts, nullptr);
                continue;
            }

            pool->fork_trampoline_(pool->fork_state_,
                                   colocated_thread_t {global_thread_index, pool->colocation_index_});
            last_epoch = new_epoch;

            // ! The decrement must come after the task is executed
            _FU_MAYBE_UNUSED thread_index_t const before_decrement =
                pool->threads_to_sync_.fetch_sub(1, std::memory_order_release);
            assert(before_decrement > 0 && "We can't be here if there are no worker threads");
        }

        return nullptr;
    }

    static void fill_thread_name(                          //
        char16_name_t &output_name, char const *base_name, //
        std::size_t const index, std::size_t const max_possible_cores) noexcept {

        constexpr std::size_t max_visible_chars = sizeof(char16_name_t) - 1; // room left after the terminator
        int const digits = max_possible_cores < 10      ? 1
                           : max_possible_cores < 100   ? 2
                           : max_possible_cores < 1000  ? 3
                           : max_possible_cores < 10000 ? 4
                                                        : 0; // fall‑through – let snprintf clip

        if (digits == 0) {
#pragma GCC diagnostic push
#pragma GCC diagnostic ignored "-Wformat-truncation"
            //  "%s:%zu" - worst‑case  (base up to 11 chars) + ":" + up‑to‑2‑digit index
            std::snprintf(&output_name[0], sizeof(char16_name_t), "%s:%zu", base_name, index + 1);
#pragma GCC diagnostic pop
        }
        else {
            int const base_len = static_cast<int>(max_visible_chars - digits - 1); // -1 for ':'
            // "%.*s" - truncates base_name to base_len
            // "%0*zu" - prints zero‑padded index using exactly 'digits' characters
            std::snprintf(&output_name[0], sizeof(char16_name_t), "%.*s:%0*zu", base_len, base_name, digits, index + 1);
        }
    }
};

#pragma endregion - Linux Colocated Pool

#pragma region - Linux Pool

/**
 *  @brief Wraps the metadata needed for `for_slices` APIs for `broadcast_join` compatibility.
 *  @note Similar to `invoke_for_slices`, but dynamically determines the threads' colocation.
 */
template <typename pool_type_, typename fork_type_, typename index_type_>
class invoke_distributed_for_slices {

    pool_type_ &pool_;
    indexed_split<index_type_> split_;
    fork_type_ fork_;

  public:
    invoke_distributed_for_slices(pool_type_ &pool, index_type_ n, index_type_ threads, fork_type_ &&fork) noexcept
        : pool_(pool), split_(n, threads), fork_(std::forward<fork_type_>(fork)) {}

    void operator()(index_type_ const thread) const noexcept {
        indexed_range<index_type_> const range = split_[thread];
        if (range.count == 0) return; // ? No work for this thread
        index_type_ const colocation = pool_.thread_colocation(thread);
        fork_(colocated_prong<index_type_> {range.first, thread, colocation}, range.count);
    }
};

/**
 *  @brief Wraps the metadata needed for `for_n` APIs for `broadcast_join` compatibility.
 *  @note Similar to `invoke_for_n`, but dynamically determines the threads' colocation.
 */
template <typename pool_type_, typename fork_type_, typename index_type_>
class invoke_distributed_for_n {
    pool_type_ &pool_;
    indexed_split<index_type_> split_;
    fork_type_ fork_;

  public:
    invoke_distributed_for_n(pool_type_ &pool, index_type_ n, index_type_ threads, fork_type_ &&fork) noexcept
        : pool_(pool), split_(n, threads), fork_(std::forward<fork_type_>(fork)) {}

    void operator()(index_type_ const thread) const noexcept {
        indexed_range<index_type_> const range = split_[thread];
        index_type_ const colocation = pool_.thread_colocation(thread);
        for (index_type_ i = 0; i < range.count; ++i)
            fork_(colocated_prong<index_type_> {static_cast<index_type_>(range.first + i), thread, colocation});
    }
};

/**
 *  @brief Wraps the metadata needed for `for_n_dynamic` APIs for `broadcast_join` compatibility.
 *  @note Similar to `invoke_for_n_dynamic`, but dynamically determines the threads' colocation.
 *
 *  @section Scheduling Logic
 *
 *  Assuming the latency of accessing an atomic variable on a remote NUMA node is high, this "invoker"
 *  performs work-stealing in a different way. Let's say we receive N tasks and we have T threads
 *  across C colocations. Each colocation takes (N/C) tasks and splits them between (T/C) threads.
 *  Once threads in one pool saturate their local (N/C) tasks, they start looping through other
 *  colocations and stealing tasks from them, until all tasks are completed.
 *
 *  The hardest decision there is to how to chose the next "non-native" colocation to steal from.
 *  Linear probing will produce unbalanced contention. A tree-like probing will produce a more balanced
 *  outcome.
 */
template <typename pool_type_, typename fork_type_, typename index_type_>
class invoke_distributed_for_n_dynamic {

    pool_type_ &pool_;
    index_type_ n_;
    fork_type_ fork_;

  public:
    invoke_distributed_for_n_dynamic(pool_type_ &pool, index_type_ n, fork_type_ &&fork) noexcept
        : pool_(pool), n_(n), fork_(std::forward<fork_type_>(fork)) {

        // Reset the local progress to zero in each colocation
        index_type_ const colocations_count = pool_.colocations_count();
        for (index_type_ i = 0; i < colocations_count; ++i)
            pool_.unsafe_dynamic_progress_ref(i).store(0, std::memory_order_release);
    }

    void operator()(index_type_ const thread) noexcept {
        index_type_ const colocations_count = pool_.colocations_count();
        assert(colocations_count > 0 && "There must be at least one colocation");

        // In each colocations part, take one static prong per thread, if present.
        indexed_split<index_type_> split_between_colocations(n_, colocations_count);
        index_type_ const native_colocation = pool_.thread_colocation(thread);
        {
            index_type_ const threads_local = pool_.threads_count(native_colocation);
            indexed_range<index_type_> const range_local = split_between_colocations[native_colocation];
            index_type_ const n_local = range_local.count;
            index_type_ const n_local_dynamic = n_local > threads_local ? n_local - threads_local : 0;

            // Run (up to) one static prong on the current thread
            index_type_ const thread_local_index = pool_.thread_local_index(thread, native_colocation);
            index_type_ const one_static_prong_index = static_cast<index_type_>(n_local_dynamic + thread_local_index);
            colocated_prong<index_type_> prong( //
                static_cast<index_type_>(range_local.first + one_static_prong_index), thread, native_colocation);
            if (one_static_prong_index < n_local) fork_(prong);
        }

        coprime_permutation_range<index_type_> probing_strategy(0, colocations_count, thread);
        auto probe_iterator = probing_strategy.begin();

        // Next we will probe every colocation:
        index_type_ colocations_remaining = colocations_count;
        index_type_ current_colocation = native_colocation;
        while (colocations_remaining) {
            index_type_ const threads_local = pool_.threads_count(current_colocation);
            std::atomic<index_type_> &local_progress = pool_.unsafe_dynamic_progress_ref(current_colocation);
            indexed_range<index_type_> const range_local = split_between_colocations[current_colocation];
            index_type_ const n_local = range_local.count;
            index_type_ const n_local_dynamic = n_local > threads_local ? n_local - threads_local : 0;

            // Same loop as in `invoke_for_n_dynamic::operator()`
            while (true) {
                index_type_ prong_local_offset = local_progress.fetch_add(1, std::memory_order_relaxed);
                bool const beyond_last_prong = prong_local_offset >= n_local_dynamic;
                if (beyond_last_prong) break;
                colocated_prong<index_type_> prong(range_local.first + prong_local_offset, thread, current_colocation);
                fork_(prong);
            }

            // Now pick some other colocation to probe.
            colocations_remaining--;
            if (colocations_remaining) {
                do { ++probe_iterator; } while (*probe_iterator == native_colocation); // At most 2 iterations
                current_colocation = *probe_iterator;
            }
        }
    }
};

/**
 *  @brief A Linux-only pool over all distributed "thread colocations", NUMA nodes, and QoS levels.
 *
 *  Differs from the `basic_pool` template in the following ways:
 *  - constructor API: receives the NUMA nodes topology, & a name for threads.
 *  - implementation of `try_spawn`: redirects to individual `linux_colocated_pool` instances.
 *
 *  Many of the parallel ops benefit from having some minimal amount of @b "scratch-space" that
 *  can be used as an output buffer for partial results, before they can be aggregated from the
 *  calling thread. Reductions are a great example, and allocating a new buffer for each thread
 *  on each call is quite wasteful, so we always keep some around.
 *
 *  This thread-pool doesn't (yet) provide "reductions" or other reach operations, but uses a
 *  small pool of NUMA-local memory to dampen the cost of `for_n_dynamic` scheduling.
 */
template <typename micro_yield_type_ = standard_yield_t, std::size_t alignment_ = default_alignment_k>
struct linux_distributed_pool {

    using linux_colocated_pool_t = linux_colocated_pool<micro_yield_type_, alignment_>;
    using numa_topology_t = numa_topology<>;

    using allocator_t = linux_numa_allocator_t;
    using micro_yield_t = typename linux_colocated_pool_t::micro_yield_t;
    using index_t = typename linux_colocated_pool_t::index_t;
    using epoch_index_t = typename linux_colocated_pool_t::epoch_index_t;
    using thread_index_t = typename linux_colocated_pool_t::thread_index_t;
    static constexpr std::size_t alignment_k = linux_colocated_pool_t::alignment_k;
    using prong_t = colocated_prong<index_t>;

  private:
    numa_topology_t topology_ {};
    char name_[16] {}; // ? Thread name buffer, for POSIX thread naming
    thread_index_t threads_count_ {0};
    caller_exclusivity_t exclusivity_ {caller_inclusive_k}; // ? Whether the caller thread is included in the count

    struct colocation_t {
        alignas(alignment_k) linux_colocated_pool_t pool {};
    };

    using unique_colocation_buffer_t = unique_padded_buffer<colocation_t, linux_numa_allocator_t>;
    using colocations_t = unique_padded_buffer<unique_colocation_buffer_t, linux_numa_allocator_t>;
    /**
     *  @brief A heap allocated array of individual thread pools.
     *
     *  Similar to a @b `std::vector<std::unique_ptr<linux_colocated_pool_t>>`, but with each colocation placed
     *  on its own NUMA node, and with a custom allocator. All the entries are sorted/grouped by the colocation
     *  index in ascending order, and the first one always contains the current thread.
     */
    colocations_t colocations_ {};

  public:
    linux_distributed_pool(linux_distributed_pool &&) = delete;
    linux_distributed_pool(linux_distributed_pool const &) = delete;
    linux_distributed_pool &operator=(linux_distributed_pool &&) = delete;
    linux_distributed_pool &operator=(linux_distributed_pool const &) = delete;

    linux_distributed_pool(numa_topology_t topo = {}) noexcept
        : linux_distributed_pool("fork_union", std::move(topo)) {}

    explicit linux_distributed_pool(char const *name, numa_topology_t topo = {}) noexcept : topology_(std::move(topo)) {
        assert(name && "Thread name must not be null");
        if (std::strlen(name_) == 0) { std::strncpy(name_, "fork_union", sizeof(name_) - 1); } // ? Default name
        else { std::strncpy(name_, name, sizeof(name_) - 1), name_[sizeof(name_) - 1] = '\0'; }
    }

    ~linux_distributed_pool() noexcept { terminate(); }

    /**
     *  @brief Checks if the thread-pool's core synchronization points are lock-free.
     *  @note Only valid after the `try_spawn` call.
     */
    bool is_lock_free() const noexcept {
        return colocations_ && colocations_[0] && colocations_[0].only().pool.is_lock_free();
    }

    /**
     *  @brief Returns the NUMA topology used by this thread-pool.
     *  @note This API is @b not synchronized.
     */
    numa_topology_t const &topology() const noexcept { return topology_; }

    /**
     *  @brief Estimates the amount of memory managed by this pool handle and internal structures.
     *  @note This API is @b not synchronized.
     */
    std::size_t memory_usage() const noexcept {
        std::size_t total_bytes = sizeof(linux_distributed_pool);
        for (std::size_t i = 0; i < colocations_.size(); ++i) total_bytes += colocations_[i].only().pool.memory_usage();
        return total_bytes;
    }

#pragma region Core API

    /**
     *  @brief Returns the number of threads in the thread-pool, including the main thread.
     *  @retval 0 if the thread-pool is not initialized, 1 if only the main thread is used.
     *  @note This API is @b not synchronized.
     */
    thread_index_t threads_count() const noexcept { return threads_count_; }

    /**
     *  @brief Reports if the current calling thread will be used for broadcasts.
     *  @note This API is @b not synchronized.
     */
    caller_exclusivity_t caller_exclusivity() const noexcept { return exclusivity_; }

    /**
     *  @brief Creates a thread-pool addressing all cores across all NUMA nodes.
     *  @param[in] threads The number of threads to be used.
     *  @param[in] exclusivity Should we count the calling thread as one of the threads?
     *  @param[in] pin_granularity How to pin the threads to the NUMA node?
     *  @retval false if the number of threads is zero or if spawning has failed.
     *  @retval true if the thread-pool was created successfully, started, and is ready to use.
     *  @note This is the de-facto @b constructor - you only call it again after `terminate`.
     */
    bool try_spawn(                   //
        thread_index_t const threads, //
        caller_exclusivity_t const exclusivity = caller_inclusive_k,
        numa_pin_granularity_t const pin_granularity = numa_pin_to_core_k) noexcept {
        return try_spawn(topology_, threads, exclusivity, pin_granularity);
    }

    /**
     *  @brief Creates a thread-pool addressing all cores across all NUMA nodes.
     *  @param[in] topology The NUMA topology to use for the thread-pool.
     *  @param[in] exclusivity Should we count the calling thread as one of the threads?
     *  @param[in] pin_granularity How to pin the threads to the NUMA node?
     *  @retval false if the number of threads is zero or if spawning has failed.
     *  @retval true if the thread-pool was created successfully, started, and is ready to use.
     *  @note This is the de-facto @b constructor - you only call it again after `terminate`.
     */
    bool try_spawn( //
        numa_topology_t const &topology, caller_exclusivity_t const exclusivity = caller_inclusive_k,
        numa_pin_granularity_t const pin_granularity = numa_pin_to_core_k) noexcept {
        return try_spawn(topology, topology.threads_count(), exclusivity, pin_granularity);
    }

    /**
     *  @brief Creates a thread-pool addressing all cores across all NUMA nodes.
     *  @param[in] topology The NUMA topology to use for the thread-pool.
     *  @param[in] threads The number of threads to be used.
     *  @param[in] exclusivity Should we count the calling thread as one of the threads?
     *  @param[in] pin_granularity How to pin the threads to the NUMA node?
     *  @retval false if the number of threads is zero or if spawning has failed.
     *  @retval true if the thread-pool was created successfully, started, and is ready to use.
     *  @note This is the de-facto @b constructor - you only call it again after `terminate`.
     */
    bool try_spawn( //
        numa_topology_t const &topology,
        thread_index_t const threads, //
        caller_exclusivity_t const exclusivity = caller_inclusive_k,
        numa_pin_granularity_t const pin_granularity = numa_pin_to_core_k) noexcept {

        if (threads == 0) return false;        // ! Can't have zero threads working on something
        if (threads_count_ != 0) return false; // ! Already initialized

        numa_topology_t new_topology;
        if (!new_topology.try_assign(topology)) return false; // ! Copy-construction failed

        // We are going to place the control structures on the first NUMA node,
        // and pin the caller thread to it as well.
        numa_node_t const &first_node = new_topology.node(0);
        numa_node_id_t const first_node_id = first_node.node_id; // ? Typically zero
        linux_numa_allocator_t allocator {first_node_id};
        index_t const colocations_count = std::min(new_topology.nodes_count(), threads);

        colocations_t colocations(allocator);
        if (!colocations.try_resize(colocations_count)) return false; // ! Allocation failed

        // Now allocate each "local pool" on its own NUMA node
        for (index_t colocation_index = 0; colocation_index < colocations_count; ++colocation_index) {
            numa_node_t const &node = new_topology.node(colocation_index);
            numa_node_id_t const node_id = node.node_id;
            linux_numa_allocator_t allocator {node_id};
            unique_colocation_buffer_t colocation_padded_buffer(allocator);
            colocation_padded_buffer.try_resize(1);
            colocations[colocation_index] = std::move(colocation_padded_buffer);
        }

        auto reset_on_failure = [&]() noexcept {
            for (index_t colocation_index = 0; colocation_index < colocations_count; ++colocation_index) {
                if (colocations[colocation_index].size() == 0) continue; // ? No pool allocated
                colocations[colocation_index].only().pool.terminate();   // ? Stop the pool if it was started
            }
        };

        // If any one of the allocations failed, we need to clean up
        for (index_t colocation_index = 0; colocation_index < colocations_count; ++colocation_index) {
            if (colocations[colocation_index].size() == 1) continue;
            reset_on_failure();
            return false; // ! Allocation failed
        }

        // Every NUMA pool is allocated separately
        // - the first one may be "inclusive".
        // - others are always "exclusive" to the caller thread.
        bool const use_caller_thread = exclusivity == caller_inclusive_k;
        indexed_split<thread_index_t> threads_per_node(threads, colocations_count);
        if (!colocations[0].only().pool.try_spawn(first_node, threads_per_node[0].count, exclusivity, pin_granularity,
                                                  0, 0)) {
            reset_on_failure();
            return false; // ! Spawning failed
        }

        for (index_t colocation_index = 1; colocation_index < colocations_count; ++colocation_index) {
            numa_node_t const &node = new_topology.node(colocation_index);
            colocation_t &colocation = colocations[colocation_index].only();
            if (!colocation.pool.try_spawn(node, threads_per_node[colocation_index].count, caller_exclusive_k,
                                           pin_granularity, threads_per_node[colocation_index].first,
                                           colocation_index)) {
                reset_on_failure();
                return false; // ! Spawning failed
            }
        }

        topology_ = std::move(new_topology);
        colocations_ = std::move(colocations);
        threads_count_ = threads;
        exclusivity_ = exclusivity;
        return true;
    }

    /**
     *  @brief Executes a @p fork function in parallel on all threads.
     *  @param[in] fork The callback object, receiving the thread index as an argument.
     *  @return A `broadcast_join` synchronization point that waits in the destructor.
     *  @note Even in the `caller_exclusive_k` mode, can be called from just one thread!
     *  @sa For advanced resource management, consider `unsafe_for_threads` and `unsafe_join`.
     */
    template <typename fork_type_>
    _FU_REQUIRES((can_be_for_thread_callback<fork_type_, index_t>()))
    broadcast_join<linux_distributed_pool, fork_type_> for_threads(fork_type_ &&fork) noexcept {
        return {*this, std::forward<fork_type_>(fork)};
    }

    /**
     *  @brief Executes a @p fork function in parallel on all threads, not waiting for the result.
     *  @param[in] fork The callback @b reference, receiving the thread index as an argument.
     *  @sa Use in conjunction with `unsafe_join`.
     */
    template <typename fork_type_>
    _FU_REQUIRES((can_be_for_thread_callback<fork_type_, index_t>()))
    void unsafe_for_threads(fork_type_ &fork) noexcept {
        assert(colocations_ && "Thread pools must be initialized before broadcasting");

        // Submit to every thread pool
        for (std::size_t i = 1; i < colocations_.size(); ++i) colocations_[i].only().pool.unsafe_for_threads(fork);
        colocations_[0].only().pool.unsafe_for_threads(fork);
    }

    /** @brief Blocks the calling thread until the currently broadcasted task finishes. */
    void unsafe_join() noexcept {
        assert(colocations_ && "Thread pools must be initialized before broadcasting");

        // Wait for everyone to finish
        for (std::size_t i = 1; i < colocations_.size(); ++i) colocations_[i].only().pool.unsafe_join();
        colocations_[0].only().pool.unsafe_join();
    }

#pragma endregion Core API

#pragma region Control Flow

    /**
     *  @brief Stops all threads and deallocates the thread-pool after the last call finishes.
     *  @note Can be called from @b any thread at any time.
     *  @note Must `try_spawn` again to re-use the pool.
     *
     *  When and how @b NOT to use this function:
     *  - as a synchronization point between concurrent tasks.
     *
     *  When and how to use this function:
     *  - as a de-facto @b destructor, to stop all threads and deallocate the pool.
     *  - when you want to @b restart with a different number of threads.
     */
    void terminate() noexcept {
        if (!colocations_) return; // ? Uninitialized
        for (std::size_t i = 0; i < colocations_.size(); ++i) colocations_[i].only().pool.terminate();

        colocations_ = {};
        threads_count_ = 0;
        exclusivity_ = caller_inclusive_k;
    }

    /**
     *  @brief Transitions "workers" to a sleeping state, waiting for a wake-up call.
     *  @param[in] wake_up_periodicity_micros How often to check for new work in microseconds.
     *  @note Can only be called @b between the tasks for a single thread. No synchronization is performed.
     *
     *  This function may be used in some batch-processing operations when we clearly understand
     *  that the next task won't be arriving for a while and power can be saved without major
     *  latency penalties.
     *
     *  It may also be used in a high-level Python or JavaScript library offloading some parallel
     *  operations to an underlying C++ engine, where latency is irrelevant.
     */
    void sleep(std::size_t wake_up_periodicity_micros) noexcept {
        assert(wake_up_periodicity_micros > 0 && "Sleep length must be positive");
        for (std::size_t i = 0; i < colocations_.size(); ++i)
            colocations_[i].only().pool.sleep(wake_up_periodicity_micros);
    }

#pragma endregion Control Flow

#pragma region Indexed Task Scheduling

    /**
     *  @brief Distributes @p `n` similar duration calls between threads in slices, as opposed to individual indices.
     *  @param[in] n The total length of the range to split between threads.
     *  @param[in] fork The callback, receiving the first @b `prong_t` and the slice length.
     */
    template <typename fork_type_ = dummy_lambda_t>
    _FU_REQUIRES((can_be_for_slice_callback<fork_type_, index_t>()))
    broadcast_join<linux_distributed_pool,
                   invoke_distributed_for_slices<linux_distributed_pool, fork_type_, index_t>> //
        for_slices(index_t const n, fork_type_ &&fork) noexcept {

        return {*this, {*this, n, threads_count(), std::forward<fork_type_>(fork)}};
    }

    /**
     *  @brief Distributes @p `n` similar duration calls between threads.
     *  @param[in] n The number of times to call the @p fork.
     *  @param[in] fork The callback object, receiving @b `prong_t` or a call index as an argument.
     *
     *  Is designed for a "balanced" workload, where all threads have roughly the same amount of work.
     *  @sa `for_n_dynamic` for a more dynamic workload.
     *  The @p fork is called @p `n` times, and each thread receives a slice of consecutive tasks.
     *  @sa `for_slices` if you prefer to receive workload slices over individual indices.
     */
    template <typename fork_type_ = dummy_lambda_t>
    _FU_REQUIRES((can_be_for_task_callback<fork_type_, index_t>()))
    broadcast_join<linux_distributed_pool, invoke_distributed_for_n<linux_distributed_pool, fork_type_, index_t>> //
        for_n(index_t const n, fork_type_ &&fork) noexcept {

        return {*this, {*this, n, threads_count(), std::forward<fork_type_>(fork)}};
    }

    /**
     *  @brief Executes uneven tasks on all threads, greedying for work.
     *  @param[in] n The number of times to call the @p fork.
     *  @param[in] fork The callback object, receiving the `prong_t` or the task index as an argument.
     *  @sa `for_n` for a more "balanced" evenly-splittable workload.
     */
    template <typename fork_type_ = dummy_lambda_t>
    _FU_REQUIRES((can_be_for_task_callback<fork_type_, index_t>()))
    broadcast_join<linux_distributed_pool,
                   invoke_distributed_for_n_dynamic<linux_distributed_pool, fork_type_, index_t>> //
        for_n_dynamic(index_t const n, fork_type_ &&fork) noexcept {

        return {*this, {*this, n, std::forward<fork_type_>(fork)}};
    }

#pragma endregion Indexed Task Scheduling

#pragma region Colocations Compatibility

    /**
     *  @brief Number of individual sub-pool with the same NUMA-locality and QoS.
     */
    index_t colocations_count() const noexcept { return colocations_.size(); }

    /**
     *  @brief Returns the number of threads in one NUMA-specific local @b colocation.
     *  @retval 0 if the thread-pool is not initialized, 1 if only the main thread is used.
     *  @note This API is @b not synchronized and doesn't check for out-of-bounds access.
     */
    thread_index_t threads_count(index_t colocation) const noexcept {
        assert(colocations_ && "Local pools must be initialized");
        assert(colocation < colocations_.size() && "Local pool index out of bounds");
        return colocations_[colocation].only().pool.threads_count();
    }

    /**
     *  @brief Converts a @p `global_thread_index` to a local thread index within a @b colocation.
     *  @retval 0 if the thread-pool is not initialized, 1 if only the main thread is used.
     *  @note This API is @b not synchronized and doesn't check for out-of-bounds access.
     */
    thread_index_t thread_local_index(thread_index_t global_thread_index, index_t colocation) const noexcept {
        assert(colocations_ && "Local pools must be initialized");
        assert(colocation < colocations_.size() && "Local pool index out of bounds");
        return global_thread_index - colocations_[colocation].only().pool.first_thread();
    }

    index_t thread_colocation(thread_index_t global_thread_index) const noexcept {
        index_t colocation_index = 0;
        for (; colocation_index < colocations_.size(); ++colocation_index) {
            colocation_t const &colocation = colocations_[colocation_index].only();
            if (global_thread_index < colocation.pool.first_thread()) continue;
            if (global_thread_index < colocation.pool.first_thread() + colocation.pool.threads_count())
                return colocation_index;
        }
        return colocation_index; // ? Not found
    }

    std::atomic<index_t> &unsafe_dynamic_progress_ref(index_t colocation) noexcept {
        return colocations_[colocation].only().pool.unsafe_dynamic_progress_ref();
    }

#pragma endregion Colocations Compatibility
};

using linux_colocated_pool_t = linux_colocated_pool<>;
using linux_distributed_pool_t = linux_distributed_pool<>;

#if _FU_DETECT_CONCEPTS
static_assert(is_unsafe_pool<basic_pool_t> && is_unsafe_pool<linux_colocated_pool_t>,
              "These thread pools must be flexible and support unsafe operations");
static_assert(is_pool<basic_pool_t> && is_pool<linux_colocated_pool_t> && is_pool<linux_distributed_pool_t>,
              "These thread pools must be fully compatible with the high-level APIs");
#endif // _FU_DETECT_CONCEPTS

#endif // FU_ENABLE_NUMA
#pragma endregion - NUMA Pools

#pragma region - Logging

/**
 *  @brief Detects if the output stream supports ANSI color codes.
 */
struct logging_colors_t {
    bool use_colors_ = false;

    explicit logging_colors_t(bool use_colors) noexcept : use_colors_(use_colors) {}

#if FU_ENABLE_NUMA
    explicit logging_colors_t(int file_descriptor = STDOUT_FILENO) noexcept {
        if (!::isatty(file_descriptor)) return;

        char const *term = std::getenv("TERM");
        if (!term) return;

        use_colors_ = std::strstr(term, "color") != nullptr || std::strstr(term, "xterm") != nullptr ||
                      std::strstr(term, "screen") != nullptr || std::strcmp(term, "linux") == 0;
    }
#else
    explicit logging_colors_t() noexcept {
        char const *term = std::getenv("TERM");
        if (!term) return;

        use_colors_ = std::strstr(term, "color") != nullptr || std::strstr(term, "xterm") != nullptr ||
                      std::strstr(term, "screen") != nullptr || std::strcmp(term, "linux") == 0;
    }

#endif

    /* ANSI style codes */
    char const *reset() { return use_colors_ ? "\033[0m" : ""; }
    char const *bold() { return use_colors_ ? "\033[1m" : ""; }
    char const *dim() { return use_colors_ ? "\033[2m" : ""; }

    /* ANSI color codes */
    char const *red() { return use_colors_ ? "\033[31m" : ""; }
    char const *green() { return use_colors_ ? "\033[32m" : ""; }
    char const *yellow() { return use_colors_ ? "\033[33m" : ""; }
    char const *blue() { return use_colors_ ? "\033[34m" : ""; }
    char const *magenta() { return use_colors_ ? "\033[35m" : ""; }
    char const *cyan() { return use_colors_ ? "\033[36m" : ""; }
    char const *white() { return use_colors_ ? "\033[37m" : ""; }
    char const *gray() { return use_colors_ ? "\033[90m" : ""; }

    /* Compound styles */
    char const *bold_red() { return use_colors_ ? "\033[1;31m" : ""; }
    char const *bold_green() { return use_colors_ ? "\033[1;32m" : ""; }
    char const *bold_yellow() { return use_colors_ ? "\033[1;33m" : ""; }
    char const *bold_blue() { return use_colors_ ? "\033[1;34m" : ""; }
    char const *bold_magenta() { return use_colors_ ? "\033[1;35m" : ""; }
    char const *bold_cyan() { return use_colors_ ? "\033[1;36m" : ""; }
    char const *bold_white() { return use_colors_ ? "\033[1;37m" : ""; }
    char const *bold_gray() { return use_colors_ ? "\033[1;90m" : ""; }
};

/**
 *  @brief Formats memory volume in @p `bytes` with appropriate units and precision, like @b "1.5 GiB".
 */
struct log_memory_volume_t {

    void operator()(std::size_t bytes, char *buffer, std::size_t buffer_size, logging_colors_t colors) const noexcept {

        char const *value_color = colors.bold_white();
        char const *unit_color = colors.dim();
        char const *reset_color = colors.reset();

        if (bytes >= (1ull << 40)) {
            double tb = static_cast<double>(bytes) / (1ull << 40);
            std::snprintf(buffer, buffer_size, "%s%.1f%s %sTiB%s", value_color, tb, unit_color, unit_color,
                          reset_color);
        }
        else if (bytes >= (1ull << 30)) {
            double gb = static_cast<double>(bytes) / (1ull << 30);
            std::snprintf(buffer, buffer_size, "%s%.1f%s %sGiB%s", value_color, gb, unit_color, unit_color,
                          reset_color);
        }
        else if (bytes >= (1ull << 20)) {
            double mb = static_cast<double>(bytes) / (1ull << 20);
            std::snprintf(buffer, buffer_size, "%s%.1f%s %sMiB%s", value_color, mb, unit_color, unit_color,
                          reset_color);
        }
        else if (bytes >= (1ull << 10)) {
            double kb = static_cast<double>(bytes) / (1ull << 10);
            std::snprintf(buffer, buffer_size, "%s%.1f%s %sKiB%s", value_color, kb, unit_color, unit_color,
                          reset_color);
        }
        else {
            std::snprintf(buffer, buffer_size, "%s%zu%s %sB%s", value_color, bytes, unit_color, unit_color,
                          reset_color);
        }
    }
};

/**
 *  @brief Formats a set of CPU core IDs in a compact and readable way, like @b "0–3,5,7,8,10–12".
 */
struct log_core_range_t {

    void operator()(                                       //
        numa_core_id_t const *core_ids, std::size_t count, //
        char *buffer, std::size_t buffer_size, logging_colors_t colors) const noexcept {

        if (count == 0) {
            std::snprintf(buffer, buffer_size, "%snone%s", colors.dim(), colors.reset());
            return;
        }

        char const *value_color = colors.bold_white();
        char const *reset_color = colors.reset();

        if (count == 1) {
            std::snprintf(buffer, buffer_size, "%s%d%s", value_color, core_ids[0], reset_color);
            return;
        }

        // Check if it's a contiguous range
        bool is_contiguous = true;
        for (std::size_t i = 1; i < count && is_contiguous; ++i)
            if (core_ids[i] != core_ids[i - 1] + 1) is_contiguous = false;

        if (is_contiguous) {
            std::snprintf(                            //
                buffer, buffer_size, "%s%d%s–%s%d%s", //
                value_color, core_ids[0], reset_color, value_color, core_ids[count - 1], reset_color);
        }
        else {
            // Show first few and last few with ellipsis if many cores
            if (count <= 8) {
                int written = std::snprintf(buffer, buffer_size, "%s%d%s", value_color, core_ids[0], reset_color);
                for (std::size_t i = 1; i < count && written < static_cast<int>(buffer_size) - 1; ++i)
                    written += std::snprintf(                               //
                        buffer + written, buffer_size - written, ",%s%d%s", //
                        value_color, core_ids[i], reset_color);
            }
            else {
                std::snprintf(                                                        //
                    buffer, buffer_size, "%s%d%s,%s%d%s,%s%d%s…%s%d%s,%s%d%s,%s%d%s", //
                    value_color, core_ids[0], reset_color, value_color, core_ids[1], reset_color, value_color,
                    core_ids[2], reset_color, value_color, core_ids[count - 3], reset_color, value_color,
                    core_ids[count - 2], reset_color, value_color, core_ids[count - 1], reset_color);
            }
        }
    }
};

/**
 *  @brief NUMA topology logger with compact tree design and color support.
 */
struct log_numa_topology_t {

    /**
     *  @brief Logs NUMA topology in compact tree format with colors.
     *  @param topology The NUMA topology to log
     *  @param colors Color scheme for output formatting
     *  @param output Output file stream (defaults to stdout)
     */
    template <std::size_t max_page_sizes_, typename allocator_type_>
    void operator()(numa_topology<max_page_sizes_, allocator_type_> const &topology, logging_colors_t colors,
                    std::FILE *output = stdout) const noexcept {

        // Line buffer for assembly
        char line_buffer[1024];
        logging_colors_t colorless {false};

        // Helper lambda to flush line buffer
        auto flush_line = [&]() { std::fprintf(output, "%s", line_buffer); };

        // Main header
        std::snprintf(line_buffer, sizeof(line_buffer), "%sNUMA Layout%s\n", colors.bold_cyan(), colors.reset());
        flush_line();

        if (topology.nodes_count() == 0) {
            std::snprintf(line_buffer, sizeof(line_buffer), "%sNo NUMA nodes detected%s\n", colors.dim(),
                          colors.reset());
            flush_line();
            return;
        }

        // Get the last socket ID for comparison
        int last_socket_id = topology.node(topology.nodes_count() - 1).socket_id;
        int current_socket_id = -1;

        for (std::size_t i = 0; i < topology.nodes_count(); ++i) {
            auto const node = topology.node(i);

            // Print socket header when we encounter a new socket
            if (node.socket_id != current_socket_id) {
                current_socket_id = node.socket_id;
                bool is_last_socket = current_socket_id == last_socket_id;

                std::snprintf(                                                     //
                    line_buffer, sizeof(line_buffer), "%s%s─ %sSocket%s %s%d%s\n", //
                    colors.dim(), is_last_socket ? "└" : "├",                      //
                    colors.blue(), /* "Socket" */ colors.reset(),                  //
                    colors.bold_blue(), current_socket_id, colors.reset());
                flush_line();
            }

            // Check if this is the last node in current socket
            bool is_last_node_in_socket =
                (i + 1 >= topology.nodes_count() || topology.node(i + 1).socket_id != current_socket_id);

            // Format core range and memory
            char cores_str[256], memory_str[64];
            log_core_range_t {}(node.first_core_id, node.core_count, cores_str, sizeof(cores_str), colorless);
            log_memory_volume_t {}(node.memory_size, memory_str, sizeof(memory_str), colorless);

            // Tree structure prefixes
            bool is_last_socket = current_socket_id == last_socket_id;
            char const *socket_prefix = is_last_socket ? "   " : "│  ";
            char const *node_connector = is_last_node_in_socket ? "└─ " : "├─ ";

            // Start building node line
            int pos = std::snprintf(                                                    //
                line_buffer, sizeof(line_buffer),                                       //
                "%s%s%s%sNode%s %s%d%s • %sCores:%s %s%s (%zu)%s • %sMemory:%s %s%s%s", //
                colors.dim(), socket_prefix, node_connector,                            //
                colors.cyan(), /* "Node" */ colors.reset(),                             //
                colors.bold_cyan(), node.node_id, colors.reset(),                       //
                colors.green(), /* "Cores:" */ colors.reset(),                          //
                colors.bold_green(), cores_str, node.core_count, colors.reset(),        //
                colors.yellow(), /* "Memory:" */ colors.reset(),                        //
                colors.bold_yellow(), memory_str, colors.reset());

            // Add huge pages if any exist
            auto const &page_settings = node.page_sizes;
            bool first_page = true;

            for (std::size_t j = 0; j < page_settings.size(); ++j) {
                auto const &ps = page_settings[j];
                if (ps.bytes_per_page <= 4096) continue; // Skip regular pages

                if (first_page) {
                    pos += std::snprintf(                                               //
                        line_buffer + pos, sizeof(line_buffer) - pos, " • %sPages:%s ", //
                        colors.magenta(), /* "Pages:" */ colors.reset());
                    first_page = false;
                }
                else { pos += std::snprintf(line_buffer + pos, sizeof(line_buffer) - pos, " "); }

                char page_size_str[32], page_volume_str[32];
                std::size_t free_bytes = ps.free_pages * ps.bytes_per_page;
                log_memory_volume_t {}(ps.bytes_per_page, page_size_str, sizeof(page_size_str), colorless);
                log_memory_volume_t {}(free_bytes, page_volume_str, sizeof(page_volume_str), colorless);

                pos += std::snprintf(                                            //
                    line_buffer + pos, sizeof(line_buffer) - pos, "%s%s (%s)%s", //
                    colors.bold_magenta(), page_size_str, page_volume_str, colors.reset());
            }

            std::snprintf(line_buffer + pos, sizeof(line_buffer) - pos, "\n");
            flush_line();
        }

        // Final newline
        std::snprintf(line_buffer, sizeof(line_buffer), "\n");
        flush_line();
    }
};

/**
 *  @brief Logs CPU and memory capabilities summary with compact formatting.
 */
struct log_capabilities_t {

    void operator()(capabilities_t caps, logging_colors_t colors, std::FILE *output = stdout) const noexcept {

        // Line buffer for assembly
        char line_buffer[1024];

        // Helper lambda to flush line buffer
        auto flush_line = [&]() { std::fprintf(output, "%s", line_buffer); };

        // Main header
        std::snprintf(line_buffer, sizeof(line_buffer), "%sSystem Capabilities%s\n", colors.bold_cyan(),
                      colors.reset());
        flush_line();

        // CPU Capabilities row
        std::snprintf(line_buffer, sizeof(line_buffer), "%s├─ %sCPU:%s ", colors.dim(), colors.cyan(), colors.reset());
        int pos = std::strlen(line_buffer);

        bool first_cpu = true;
        if (caps & capability_x86_pause_k) {
            pos += std::snprintf(line_buffer + pos, sizeof(line_buffer) - pos, "%s%sx86 PAUSE%s",
                                 first_cpu ? "" : " • ", colors.bold_green(), colors.reset());
            first_cpu = false;
        }
        if (caps & capability_x86_tpause_k) {
            pos += std::snprintf(line_buffer + pos, sizeof(line_buffer) - pos, "%s%sx86 TPAUSE%s",
                                 first_cpu ? "" : " • ", colors.bold_green(), colors.reset());
            first_cpu = false;
        }
        if (caps & capability_arm64_yield_k) {
            pos += std::snprintf(line_buffer + pos, sizeof(line_buffer) - pos, "%s%sARM64 YIELD%s",
                                 first_cpu ? "" : " • ", colors.bold_green(), colors.reset());
            first_cpu = false;
        }
        if (caps & capability_arm64_wfet_k) {
            pos += std::snprintf(line_buffer + pos, sizeof(line_buffer) - pos, "%s%sARM64 WFET%s",
                                 first_cpu ? "" : " • ", colors.bold_green(), colors.reset());
            first_cpu = false;
        }
        if (caps & capability_risc5_pause_k) {
            pos += std::snprintf(line_buffer + pos, sizeof(line_buffer) - pos, "%s%sRISC-V PAUSE%s",
                                 first_cpu ? "" : " • ", colors.bold_green(), colors.reset());
            first_cpu = false;
        }

        if (first_cpu) {
            pos += std::snprintf(line_buffer + pos, sizeof(line_buffer) - pos, "%sNone detected%s", colors.dim(),
                                 colors.reset());
        }

        std::snprintf(line_buffer + pos, sizeof(line_buffer) - pos, "\n");
        flush_line();

        // Memory Capabilities row
        std::snprintf(line_buffer, sizeof(line_buffer), "%s└─ %sRAM:%s ", colors.dim(), colors.cyan(), colors.reset());
        pos = std::strlen(line_buffer);

        bool first_mem = true;
        if (caps & capability_numa_aware_k) {
            pos += std::snprintf(line_buffer + pos, sizeof(line_buffer) - pos, "%s%sNUMA%s", first_mem ? "" : " • ",
                                 colors.bold_yellow(), colors.reset());
            first_mem = false;
        }
        if (caps & capability_huge_pages_k) {
            pos += std::snprintf(line_buffer + pos, sizeof(line_buffer) - pos, "%s%sHuge Pages%s",
                                 first_mem ? "" : " • ", colors.bold_yellow(), colors.reset());
            first_mem = false;
        }
        if (caps & capability_huge_pages_transparent_k) {
            pos += std::snprintf(line_buffer + pos, sizeof(line_buffer) - pos, "%s%sTransparent Huge Pages%s",
                                 first_mem ? "" : " • ", colors.bold_yellow(), colors.reset());
            first_mem = false;
        }

        if (first_mem) {
            pos += std::snprintf(line_buffer + pos, sizeof(line_buffer) - pos, "%sNone detected%s", colors.dim(),
                                 colors.reset());
        }

        std::snprintf(line_buffer + pos, sizeof(line_buffer) - pos, "\n\n");
        flush_line();
    }
};
#pragma endregion - Logging

} // namespace fork_union
} // namespace ashvardanian<|MERGE_RESOLUTION|>--- conflicted
+++ resolved
@@ -93,11 +93,6 @@
 #include <exception> // `std::exception_ptr`
 #endif
 
-<<<<<<< HEAD
-#define FORK_UNION_VERSION_MAJOR 1
-#define FORK_UNION_VERSION_MINOR 0
-#define FORK_UNION_VERSION_PATCH 6
-=======
 #if FU_ENABLE_NUMA
 #include <numa.h>       // `numa_available`, `numa_node_of_cpu`, `numa_alloc_onnode`
 #include <numaif.h>     // `mbind` manual assignment of `mmap` pages
@@ -107,7 +102,6 @@
 #include <linux/mman.h> // `MAP_HUGE_2MB`, `MAP_HUGE_1GB`
 #include <dirent.h>     // `opendir`, `readdir`, `closedir`
 #endif
->>>>>>> d1429e3f
 
 /**
  *  On C++17 and later we can detect misuse of lambdas that are not properly annotated.
