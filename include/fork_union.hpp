/**
 *  @brief  Low-latency OpenMP-style NUMA-aware cross-platform fine-grained parallelism library.
 *  @file   fork_union.hpp
 *  @author Ash Vardanian
 *  @date   May 2, 2025
 *
 *  Fork Union provides a minimalistic cross-platform thread-pool implementation and Parallel Algorithms,
 *  avoiding dynamic memory allocations, exceptions, system calls, and heavy Compare-And-Swap instructions.
 *  The library leverages the "weak memory model" to allow Arm and IBM Power CPUs to aggressively optimize
 *  execution at runtime. It also aggressively tests against overflows on smaller index types, and is safe
 *  to use even with the maximal `std::size_t` values.
 *
 *  @code{.cpp}
 *  #include <cstdio> // `std::printf`
 *  #include <cstdlib> // `EXIT_FAILURE`, `EXIT_SUCCESS`
 *  #include <fork_union.hpp> // `fu::basic_pool_t`
 *
 *  using fu = ashvardanian::fork_union;
 *  int main(int argc, char *argv[]) {
 *
 *      fu::basic_pool_t pool;
 *      if (!pool.try_spawn(std::thread::hardware_concurrency()))
 *          return EXIT_FAILURE;
 *
 *      pool.for_n(argc, [=](auto prong) noexcept {
 *          auto [task_index, thread_index, colocation_index] = prong;
 *          std::printf(
 *              "Printing argument # %zu (of %zu) from thread # %zu at colocation # %zu: %s\n",
 *              task_index, argc, thread_index, colocation_index, argv[task_index]);
 *      });
 *      return EXIT_SUCCESS;
 *  }
 *  @endcode
 *
 *  The next layer of logic is for basic index-addressable tasks. It includes basic parallel loops:
 *
 *  - `for_n` - for iterating over a range of similar duration tasks, addressable by an index.
 *  - `for_n_dynamic` - for unevenly distributed tasks, where each task may take a different time.
 *  - `for_slices` - for iterating over a range of similar duration tasks, addressable by a slice.
 *
 *  ------------------------------------------------------------------------------------------------
 *
 *  On Linux, when NUMA and PThreads are available, the library can also leverage @b NUMA-aware
 *  memory allocations and pin threads to specific physical cores to increase memory locality.
 *  It should reduce memory access latency by around 35% on average, compared to remote accesses.
 *  @sa `numa_topology_t`, `linux_colocated_pool_t`, `linux_distributed_pool_t`.
 *
 *  On heterogeneous chips, cores with a different @b "Quality-of-Service" (QoS) may be combined.
 *  A typical example is laptop/desktop chips, having 1 NUMA node, but 3 tiers of CPU cores:
 *  performance, efficiency, and power-saving cores. Each group will have vastly different speed,
 *  so considering them equal in tasks scheduling is a bad idea... and separating them automatically
 *  isn't feasible either. It's up to the user to isolate those groups into individual pools.
 *  @sa `qos_level_t`
 *
 *  On x86, Arm, and RISC-V (internally referred to as RISC5) architectures, depending on the CPU
 *  features available, the library also exposes cheaper @b "busy-waiting" mechanisms, such as
 *  `tpause`, `wfet`, & `yield` instructions.
 *  @sa `arm64_yield_t`, `arm64_wfet_t`, `x86_yield_t`, `x86_tpause_t`, `risc5_yield_t`.
 *
 *  The library uses modern C++ features and requires @b C++17 or newer.
 *  Using C++20 will enable additional compile-time checks (concepts) where available.
 */
#pragma once
#if defined(_MSC_VER)
#pragma warning(disable : 4505) // unreferenced function with internal linkage has been removed
#pragma warning(disable : 4324) // structure was padded due to alignment specifier
#endif

#include <memory>  // `std::allocator`
#include <thread>  // `std::thread`
#include <atomic>  // `std::atomic`
#include <cstddef> // `std::max_align_t`
#include <cassert> // `assert`
#include <cstring> // `std::strlen`
#include <cstdio>  // `std::snprintf`
#include <cstdlib> // `std::strtoull`
#include <utility> // `std::exchange`, `std::addressof`
#include <new>     // `std::hardware_destructive_interference_size`
#include <array>   // `std::array`

#define FORK_UNION_VERSION_MAJOR 2
#define FORK_UNION_VERSION_MINOR 2
#define FORK_UNION_VERSION_PATCH 9

#if !defined(FU_ALLOW_UNSAFE)
#define FU_ALLOW_UNSAFE 0
#endif

/**
 *  We auto-enable NUMA in Linux builds with GLibC 2.30+ due to `gettid` support.
 *  @see https://man7.org/linux/man-pages/man2/gettid.2.html
 */
#if !defined(FU_ENABLE_NUMA)
#if defined(__linux__)
#if __has_include(<features.h>)
#include <features.h> // `__GLIBC__`, `__GLIBC_PREREQ`
#endif
#if defined(__GLIBC__) && defined(__GLIBC_PREREQ) && __GLIBC_PREREQ(2, 30)
#define FU_ENABLE_NUMA 1
#else
#define FU_ENABLE_NUMA 0
#endif
#else
#define FU_ENABLE_NUMA 0
#endif
#endif

#if FU_ALLOW_UNSAFE
#include <exception> // `std::exception_ptr`
#endif

#if FU_ENABLE_NUMA
#include <numa.h>       // `numa_available`, `numa_node_of_cpu`, `numa_alloc_onnode`
#include <numaif.h>     // `mbind` manual assignment of `mmap` pages
#include <pthread.h>    // `pthread_getaffinity_np`
#include <sys/mman.h>   // `mmap`, `MAP_PRIVATE`, `MAP_ANONYMOUS`
#include <linux/mman.h> // `MAP_HUGE_2MB`, `MAP_HUGE_1GB`
#include <dirent.h>     // `opendir`, `readdir`, `closedir`
#endif

#if defined(__unix__) || defined(__unix) || defined(unix) || defined(__APPLE__)
#include <unistd.h> // `gettid`, `sysconf`
#endif

#if defined(__APPLE__)
#include <sys/sysctl.h> // `sysctl`
#endif

#if defined(_WIN32)
#define NOMINMAX                // Disable `max` macros conflicting with STL symbols
#define _CRT_SECURE_NO_WARNINGS // Disable "This function or variable may be unsafe" warnings
#include <windows.h>            // `GlobalMemoryStatusEx`
#include <io.h>                 // `_isatty`, `_fileno`
#endif

/**
 *  On C++17 and later we can detect misuse of lambdas that are not properly annotated.
 *  On C++20 and later we can use concepts for cleaner compile-time checks.
 */
#if __cplusplus >= 202002L
#define FU_DETECT_CPP_20_ 1
#else
#define FU_DETECT_CPP_20_ 0
#endif
#if __cplusplus >= 201703L
#define FU_DETECT_CPP_17_ 1
#else
#define FU_DETECT_CPP_17_ 0
#endif

#if FU_DETECT_CPP_17_
#include <type_traits> // `std::is_nothrow_invocable_r`
#endif

#if FU_DETECT_CPP_20_
#include <concepts> // `std::same_as`, `std::invocable`
#endif

#if FU_DETECT_CPP_17_
#define FU_MAYBE_UNUSED_ [[maybe_unused]]
#else
#if defined(__GNUC__) || defined(__clang__)
#define FU_MAYBE_UNUSED_ __attribute__((unused))
#elif defined(_MSC_VER)
#define FU_MAYBE_UNUSED_ __pragma(warning(suppress : 4100 4189))
#else
#define FU_MAYBE_UNUSED_
#endif
#endif

#define fu_unused_(x) ((void)(x))

#if defined(__GNUC__) || defined(__clang__)
#define fu_unlikely_(x) __builtin_expect(!!(x), 0)
#else
#define fu_unlikely_(x) (x)
#endif

#if defined(__GNUC__) || defined(__clang__)
#define FU_WITH_ASM_YIELDS_ 1
#else
#define FU_WITH_ASM_YIELDS_ 0
#endif

/*  Detect target CPU architecture.
 *  We'll only use it when compiling Inline Assembly code on GCC or Clang.
 */
#if defined(__arm64__) || defined(__arm64__) || defined(_M_ARM64)
#define FU_DETECT_ARCH_ARM64_ 1
#else
#define FU_DETECT_ARCH_ARM64_ 0
#endif
#if defined(__x86_64__) || defined(__amd64__) || defined(_M_X64) || defined(_M_AMD64)
#define FU_DETECT_ARCH_X86_64_ 1
#else
#define FU_DETECT_ARCH_X86_64_ 0
#endif
#if defined(__riscv)
#define FU_DETECT_ARCH_RISC5_ 1
#else
#define FU_DETECT_ARCH_RISC5_ 0
#endif

namespace ashvardanian {
namespace fork_union {

#pragma region - Helpers and Constants

using numa_node_id_t = int;   // ? A.k.a. NUMA node ID, in [0, numa_max_node())
using numa_core_id_t = int;   // ? A.k.a. CPU core ID, in [0, threads_count)
using numa_socket_id_t = int; // ? A.k.a. physical CPU socket ID
using qos_level_t = int;      // ? Quality of Service, like: "performance", "efficiency", "low-power"

/**
 *  @brief Defines variable alignment to avoid false sharing.
 *  @see https://en.cppreference.com/w/cpp/thread/hardware_destructive_interference_size
 *  @see https://docs.rs/crossbeam-utils/latest/crossbeam_utils/struct.CachePadded.html
 *
 *  The C++ STL way to do it is to use `std::hardware_destructive_interference_size` if available:
 *
 *  @code{.cpp}
 *  #if defined(__cpp_lib_hardware_interference_size)
 *  static constexpr std::size_t default_alignment_k = std::hardware_destructive_interference_size;
 *  #else
 *  static constexpr std::size_t default_alignment_k = alignof(std::max_align_t);
 *  #endif
 *  @endcode
 *
 *  That however results into all kinds of ABI warnings with GCC, and suboptimal alignment choice,
 *  unless you hard-code `--param hardware_destructive_interference_size=64` or disable the warning
 *  with `-Wno-interference-size`.
 */
static constexpr std::size_t default_alignment_k = 128;

/**
 *  @brief Defines saturated addition for a given unsigned integer type.
 *  @see https://en.cppreference.com/w/cpp/numeric/add_sat
 */
template <typename scalar_type_>
inline scalar_type_ add_sat(scalar_type_ a, scalar_type_ b) noexcept {
    static_assert(std::is_unsigned<scalar_type_>::value, "Scalar type must be an unsigned integer");
#if defined(__cpp_lib_saturation_arithmetic)
    return std::add_sat(a, b); // In C++26
#else
    return (std::numeric_limits<scalar_type_>::max() - a < b) ? std::numeric_limits<scalar_type_>::max() : a + b;
#endif
}

/** @brief Checks if the @p x is a power of two. */
constexpr bool is_power_of_two(std::size_t x) noexcept { return x && ((x & (x - 1)) == 0); }

/**
 *  @brief Defines the in- and exclusivity of the calling thread in for the executing task.
 *  @sa `caller_inclusive_k` and `caller_exclusive_k`
 *
 *  This enum affects how the join is performed. If the caller is inclusive, 1/Nth of the call
 *  will be executed by the calling thread (as opposed to workers) and the join will happen
 *  inside of the calling scope.
 */
enum caller_exclusivity_t : unsigned int {
    caller_inclusive_k = 0,
    caller_exclusive_k = 1,
};

/**
 *  @brief Defines the mood of the thread-pool, whether it is busy or about to die.
 *  @sa `mood_t::grind_k`, `mood_t::chill_k`, `mood_t::die_k`
 */
enum class mood_t : unsigned int {
    grind_k = 0, // ? That's our default ;)
    chill_k,     // ? Sleepy and tired, but just a wake-up call away
    die_k,       // ? The thread is about to die, we must exit the loop peacefully
};

/**
 *  @brief Describes all the special library features.
 */
enum capabilities_t : unsigned int {
    capabilities_unknown_k = 0,

    // CPU-specific capabilities:
    capability_x86_pause_k = 1 << 1,   // ? x86
    capability_x86_tpause_k = 1 << 2,  // ? x86-64 with `WAITPKG` support
    capability_arm64_yield_k = 1 << 3, // ? Arm
    capability_arm64_wfet_k = 1 << 4,  // ? AArch64 with `WFET` support
    capability_risc5_pause_k = 1 << 5, // ? RISC-V

    // RAM-specific capabilities:
    capability_numa_aware_k = 1 << 10,             // ? NUMA-aware memory allocations
    capability_huge_pages_k = 1 << 11,             // ? Reducing TLB pressure with huge pages
    capability_huge_pages_transparent_k = 1 << 12, // ? ... doing the same "transparently"
};

struct standard_yield_t {
    inline void operator()() const noexcept { std::this_thread::yield(); }
};

/**
 *  @brief A synchronization point that waits for all threads to finish the last fork.
 *  @note You don't have to explicitly call any of the APIs, it's like `std::jthread` ;)
 *
 *  You don't have to explicitly handle the return value and wait on it.
 *  According to the  C++ standard, the destructor of the `broadcast_join_t` will
 *  be called in the end of the `for_threads`-calling expression.
 */
template <typename pool_type_, typename fork_type_>
struct broadcast_join {

    using pool_t = pool_type_;
    using fork_t = fork_type_;

  private:
    pool_t &pool_ref_;
    fork_t fork_;                // ? We need this to extend the lifetime of the lambda object
    bool did_broadcast_ {false}; // ? Both

  public:
    broadcast_join(pool_t &pool_ref, fork_t &&f) noexcept : pool_ref_(pool_ref), fork_(std::forward<fork_t>(f)) {}
    fork_t &fork_ref() noexcept { return fork_; }

    void broadcast() noexcept {
        if (did_broadcast_) return; // ? No need to broadcast again
        pool_ref_.unsafe_for_threads(fork_);
        did_broadcast_ = true;
    }
    void join() noexcept {
        if (!did_broadcast_) {
            pool_ref_.unsafe_for_threads(fork_);
            did_broadcast_ = true;
        }
        pool_ref_.unsafe_join();
    }

    ~broadcast_join() noexcept { join(); }
    broadcast_join(broadcast_join &&) noexcept = default;
    broadcast_join(broadcast_join const &) = delete;
    broadcast_join &operator=(broadcast_join &&) noexcept = default;
    broadcast_join &operator=(broadcast_join const &) = delete;
};

/**
 *  @brief A "prong" - is a tip of a "fork" - pinning "task" to a "thread".
 */
template <typename index_type_ = std::size_t>
struct prong {
    using index_t = index_type_;
    using task_index_t = index_t;   // ? A.k.a. "task index" in [0, prongs_count)
    using thread_index_t = index_t; // ? A.k.a. "core index" or "thread ID" in [0, threads_count)

    task_index_t task {0};
    thread_index_t thread {0};

    constexpr prong() noexcept = default;
    constexpr prong(prong &&) noexcept = default;
    constexpr prong(prong const &) noexcept = default;
    constexpr prong &operator=(prong &&) noexcept = default;
    constexpr prong &operator=(prong const &) noexcept = default;

    explicit prong(task_index_t task_index, thread_index_t thread_index) noexcept
        : task(task_index), thread(thread_index) {}

    inline operator task_index_t() const noexcept { return task; }
};

using prong_t = prong<>; // ? Default prong type with `std::size_t` indices

/**
 *  @brief A "prong" - is a tip of a "fork" - pinning "task" to a "thread" and "memory" location.
 */
template <typename index_type_ = std::size_t>
struct colocated_prong {
    using index_t = index_type_;
    using task_index_t = index_t;       // ? A.k.a. "task index" in [0, prongs_count)
    using thread_index_t = index_t;     // ? A.k.a. "core index" or "thread ID" in [0, threads_count)
    using colocation_index_t = index_t; // ? A.k.a. NUMA-specific QoS-specific "colocation ID"

    task_index_t task {0};
    thread_index_t thread {0};
    colocation_index_t colocation {0};

    constexpr colocated_prong() noexcept = default;
    constexpr colocated_prong(colocated_prong &&) noexcept = default;
    constexpr colocated_prong(colocated_prong const &) noexcept = default;
    constexpr colocated_prong &operator=(colocated_prong const &) noexcept = default;
    constexpr colocated_prong &operator=(colocated_prong &&) noexcept = default;

    explicit colocated_prong(task_index_t task_index, thread_index_t thread_index,
                             colocation_index_t colocation_index) noexcept
        : task(task_index), thread(thread_index), colocation(colocation_index) {}

    colocated_prong(prong<index_t> const &prong) noexcept : task(prong.task), thread(prong.thread), colocation(0) {}

    inline operator task_index_t() const noexcept { return task; }
    inline operator prong<index_t>() const noexcept { return prong<index_t> {task, thread}; }
};

using colocated_prong_t = colocated_prong<>; // ? Default prong type with `std::size_t` indices

/**
 *  @brief Describes a thread ID pinned to a specific NUMA node or QoS level.
 */
template <typename index_type_ = std::size_t>
struct colocated_thread {
    using index_t = index_type_;
    using thread_index_t = index_t;     // ? A.k.a. "core index" or "thread ID" in [0, threads_count)
    using colocation_index_t = index_t; // ? A.k.a. NUMA-specific QoS-specific "colocation ID"

    thread_index_t thread {0};
    colocation_index_t colocation {0};

    constexpr colocated_thread() noexcept = default;
    constexpr colocated_thread(colocated_thread &&) noexcept = default;
    constexpr colocated_thread(colocated_thread const &) noexcept = default;
    constexpr colocated_thread &operator=(colocated_thread const &) noexcept = default;
    constexpr colocated_thread &operator=(colocated_thread &&) noexcept = default;

    colocated_thread(thread_index_t thread_index, colocation_index_t colocation_index = 0) noexcept
        : thread(thread_index), colocation(colocation_index) {}

    inline operator thread_index_t() const noexcept { return thread; }
};

using colocated_thread_t = colocated_thread<>; // ? Default prong type with `std::size_t` indices

/**
 *  @brief Back-ports the C++ 23 `std::allocation_result`. Unlike STL, also contains the page size.
 *  @see https://en.cppreference.com/w/cpp/memory/allocator/allocate_at_least
 */
template <typename pointer_type_ = char, typename size_type_ = std::size_t>
struct allocation_result {
    using pointer_type = pointer_type_;
    using size_type = size_type_;

    pointer_type ptr {nullptr}; // ? Pointer to the allocated memory, or nullptr if allocation failed
    size_type count {0};        // ? Number of elements allocated, or 0 if allocation failed
    size_type bytes {0};        // ? Reports the total volume of memory allocated, in bytes
    size_type pages {0};        // ? Reports the number of memory pages allocated

    constexpr allocation_result() noexcept = default;
    constexpr allocation_result(pointer_type ptr_address, size_type count_index, size_type bytes_index,
                                size_type pages_index) noexcept
        : ptr(ptr_address), count(count_index), bytes(bytes_index), pages(pages_index) {}

    explicit constexpr operator bool() const noexcept { return ptr != nullptr && count > 0; }

    size_type bytes_per_page() const noexcept { return bytes / pages; }

    /**
     *  The standard says, that `std::allocation_result` must have 2 template arguments:
     *  pointer type and size type. Clang until version 19 disagrees and results in a
     *  compilation error, so we use some ugly SFINAE to detect which form is available.
     *
     *  `_LIBCPP_VERSION` is encoded  as (MAJOR * 10000 + MINOR * 100 + PATCH).
     *  @see https://github.com/llvm/llvm-project/blob/main/libcxx/include/__config
     */
#if defined(__cpp_lib_allocate_at_least)
#if defined(_LIBCPP_VERSION) && _LIBCPP_VERSION < 190000
    operator std::allocation_result<pointer_type>() const noexcept {
        return std::allocation_result<pointer_type> {ptr, static_cast<std::size_t>(count)};
    }
#else
    operator std::allocation_result<pointer_type, size_type>() const noexcept {
        return std::allocation_result<pointer_type, size_type>(ptr, count);
    }
#endif
#endif
};

/**
 *  @brief Analogous to `std::unique_ptr<T[]>`, but designed for large padded allocations.
 *  @see https://en.cppreference.com/w/cpp/memory/unique_ptr.html
 */
template <typename object_type_, typename allocator_type_>
class unique_padded_buffer {

    using object_t = object_type_;
    static_assert(std::is_nothrow_default_constructible_v<object_t>,
                  "unique_padded_buffer requires noexcept-default-constructible object type");

    using allocator_t = allocator_type_;
    using allocator_traits_t = std::allocator_traits<allocator_t>;
    using raw_allocator_t = typename allocator_traits_t::template rebind_alloc<char>;

    char *raw_ {nullptr};
    std::size_t objects_count_ {0};
    std::size_t bytes_per_object_ {sizeof(object_t)};
    std::size_t bytes_total_ {0};
    raw_allocator_t allocator_ {};

    object_t *ptr(std::size_t i) noexcept { return reinterpret_cast<object_t *>(raw_ + i * bytes_per_object_); }
    object_t const *ptr(std::size_t i) const noexcept {
        return reinterpret_cast<object_t const *>(raw_ + i * bytes_per_object_);
    }

    void destroy_all() noexcept {
        if constexpr (!std::is_trivially_destructible_v<object_t>)
            for (std::size_t i = 0; i < objects_count_; ++i) ptr(i)->~object_t();
    }

    void deallocate() noexcept {
        if (raw_) {
            allocator_.deallocate(raw_, bytes_total_);
            raw_ = nullptr;
        }
        objects_count_ = bytes_total_ = 0;
    }

  public:
    unique_padded_buffer() noexcept = default;

    explicit unique_padded_buffer(allocator_t const &alloc, std::size_t bytes_per_object = sizeof(object_t)) noexcept
        : bytes_per_object_(bytes_per_object), allocator_(alloc) {}

    unique_padded_buffer(unique_padded_buffer &&o) noexcept
        : raw_(std::exchange(o.raw_, nullptr)), objects_count_(std::exchange(o.objects_count_, 0)),
          bytes_per_object_(o.bytes_per_object_), bytes_total_(std::exchange(o.bytes_total_, 0)),
          allocator_(std::move(o.allocator_)) {}

    unique_padded_buffer &operator=(unique_padded_buffer &&o) noexcept {
        if (this != &o) {
            destroy_all();
            deallocate();
            raw_ = std::exchange(o.raw_, nullptr);
            objects_count_ = std::exchange(o.objects_count_, 0);
            bytes_per_object_ = o.bytes_per_object_;
            bytes_total_ = std::exchange(o.bytes_total_, 0);
            allocator_ = std::move(o.allocator_);
        }
        return *this;
    }

    unique_padded_buffer(unique_padded_buffer const &) = delete;
    unique_padded_buffer &operator=(unique_padded_buffer const &) = delete;

    ~unique_padded_buffer() noexcept {
        destroy_all();
        deallocate();
    }

    bool try_resize(std::size_t new_objects_count) noexcept {
        destroy_all();
        deallocate();

        if (new_objects_count == 0) return true;

        std::size_t const total = new_objects_count * bytes_per_object_;
        auto new_result = allocator_.allocate_at_least(total);
        if (!new_result) return false;

        raw_ = new_result.ptr;
        objects_count_ = new_objects_count;
        bytes_total_ = new_result.bytes;

        for (std::size_t i = 0; i < objects_count_; ++i) ::new (static_cast<void *>(ptr(i))) object_t();

        return true;
    }

    object_t &only() noexcept {
        assert(objects_count_ == 1 && "Buffer must contain exactly one object to use `only()`");
        return *ptr(0);
    }
    object_t const &only() const noexcept {
        assert(objects_count_ == 1 && "Buffer must contain exactly one object to use `only()`");
        return *ptr(0);
    }

    object_t &operator[](std::size_t i) noexcept { return *ptr(i); }
    object_t const &operator[](std::size_t i) const noexcept { return *ptr(i); }
    object_t *data() noexcept { return ptr(0); }
    object_t const *data() const noexcept { return ptr(0); }
    std::size_t size() const noexcept { return objects_count_; }
    std::size_t stride() const noexcept { return bytes_per_object_; }
    void set_stride(std::size_t b) noexcept { bytes_per_object_ = b ? b : sizeof(object_t); }
    explicit operator bool() const noexcept { return raw_ != nullptr && objects_count_ > 0; }
};

/**
 *  @brief Placeholder type for Parallel Algorithms.
 */
struct dummy_lambda_t {};

/**
 *  @brief A trivial minimalistic lock-free "mutex" implementation using `std::atomic_flag`.
 *  @tparam micro_yield_type_ The type of the yield function to be used for busy-waiting.
 *  @tparam alignment_ The alignment of the mutex. Defaults to `default_alignment_k`.
 *
 *  The C++ standard would recommend using `std::hardware_destructive_interference_size`
 *  alignment, as well as `std::atomic_flag::notify_one` and `std::this_thread::yield` APIs,
 *  but our solution is better despite being more primitive.
 *
 *  @see Compatible with STL unique locks: https://en.cppreference.com/w/cpp/thread/unique_lock.html
 */
#if FU_DETECT_CPP_20_

template <typename micro_yield_type_ = standard_yield_t, std::size_t alignment_ = default_alignment_k>
class spin_mutex {
    using micro_yield_t = micro_yield_type_;
    static constexpr std::size_t alignment_k = alignment_;
    alignas(alignment_k) std::atomic_flag flag_ = ATOMIC_FLAG_INIT;

  public:
    void lock() noexcept {
        micro_yield_t micro_yield;
        while (flag_.test_and_set(std::memory_order_acquire)) micro_yield();
    }
    bool try_lock() noexcept { return !flag_.test_and_set(std::memory_order_acquire); }
    void unlock() noexcept { flag_.clear(std::memory_order_release); }
};

#else // FU_DETECT_CPP_20_

template <typename micro_yield_type_ = standard_yield_t, std::size_t alignment_ = default_alignment_k>
class spin_mutex {
    using micro_yield_t = micro_yield_type_;
    static constexpr std::size_t alignment_k = alignment_;

    /**
     *  Theoretically, the choice of `std::atomic<bool>` is suboptimal in the presence of `std::atomic_flag`.
     *  The latter is guaranteed to be lock-free, while the former is not. But until C++20, the flag doesn't
     *  have a non-modifying load operation - the `std::atomic_flag::test` was added in C++20.
     *  @see https://en.cppreference.com/w/cpp/atomic/atomic_flag.html
     */
    std::atomic<bool> flag_ {false};

  public:
    void lock() noexcept {
        micro_yield_t micro_yield;
        while (flag_.exchange(true, std::memory_order_acquire)) micro_yield();
    }
    bool try_lock() noexcept { return !flag_.exchange(true, std::memory_order_acquire); }
    void unlock() noexcept { flag_.store(false, std::memory_order_release); }
};

#endif // FU_DETECT_CPP_20_

using spin_mutex_t = spin_mutex<>;

template <typename index_type_ = std::size_t>
struct indexed_range {
    using index_t = index_type_;

    index_t first {0};
    index_t count {0};
};

using indexed_range_t = indexed_range<>;

/**
 *  @brief Splits a range of tasks into fair-sized chunks for each thread.
 *  @see https://lemire.me/blog/2025/05/22/dividing-an-array-into-fair-sized-chunks/
 *
 *  The first `(tasks % threads)` chunks have size `ceil(tasks / threads)`.
 *  The remaining `tasks - (tasks % threads)` chunks have size `floor(tasks / threads)`
 *  Has the convenient added property that the difference between the largest and smallest
 *  chunk size is at most 1, which can be used in some ordering algorithms.
 */
template <typename index_type_ = std::size_t>
struct indexed_split {
    using index_t = index_type_;
    using indexed_range_t = indexed_range<index_t>;

    inline indexed_split() noexcept = default;

    /**
     *  @brief Constructs an indexed split for a given number of tasks and threads.
     *  @param[in] tasks_count The total number of tasks to split; can be any unsigned integer.
     *  @param[in] threads_count The number of threads to split the tasks into; can't be zero.
     */
    inline indexed_split(index_t const tasks_count, index_t const threads_count) noexcept
        : quotient_(tasks_count / threads_count), remainder_(tasks_count % threads_count) {
        assert(threads_count > 0 && "Threads count must be greater than zero, or expect division by zero");
    }

    inline indexed_range_t operator[](index_t const i) const noexcept {
        index_t const begin = static_cast<index_t>(quotient_ * i + (i < remainder_ ? i : remainder_));
        index_t const count = static_cast<index_t>(quotient_ + (i < remainder_ ? 1 : 0));
        return {begin, count};
    }

    inline index_t smallest_size() const noexcept { return quotient_; }
    inline index_t largest_size() const noexcept { return quotient_ + (remainder_ > 0); }

  private:
    index_t quotient_ {0};
    index_t remainder_ {0};
};

using indexed_split_t = indexed_split<>;
/**
 *  @brief Pre-C++20 sentinel type for iterators.
 *  @see   https://en.cppreference.com/w/cpp/iterator/default_sentinel.html
 */
struct default_sentinel_t {};

/**
 *  @brief Iterator range over integers using a stride that is co-prime with length.
 *
 *  - O(1) dereference: two integer ops and a branchless wrap-around.
 *  - Every value appears exactly once before `end()`.
 *
 *  @code{.cpp}
 *  coprime_permutation_range<> perm(start, length, seed);
 *  for (auto v : perm) steal_from(v);
 *  @endcode
 */
template <typename index_type_ = std::size_t>
struct coprime_permutation_range {
    using index_t = index_type_;

    struct iterator {
        using iterator_category = std::forward_iterator_tag;
        using value_type = index_t;
        using difference_type = std::ptrdiff_t;
        using pointer = void;
        using reference = value_type;

        inline value_type operator*() const noexcept { return static_cast<index_t>(start_ + offset_); }

        inline iterator &operator++() noexcept {
            assert(elements_left_ != 0 && "Attempting to increment an iterator beyond bounds");
            offset_ = static_cast<index_t>(offset_ + stride_);

            // Avoid modulo division by using wrap-around logic.
            if (offset_ >= length_) offset_ = static_cast<index_t>(offset_ - length_);
            --elements_left_;
            return *this;
        }

        inline iterator operator++(int) noexcept {
            iterator tmp = *this;
            ++(*this);
            return tmp;
        }

        inline bool operator==(default_sentinel_t) const noexcept { return elements_left_ == 0; }
        inline bool operator!=(default_sentinel_t s) const noexcept { return !(*this == s); }

      private:
        friend struct coprime_permutation_range;

        inline iterator(index_t const start, index_t const length, index_t const stride,
                        index_t const elements_left) noexcept
            : start_(start), length_(length), stride_(stride), offset_(0), elements_left_(elements_left) {}

        index_t start_ {0};         // first value of the domain
        index_t length_ {1};        // |domain|
        index_t stride_ {1};        // co-prime step
        index_t offset_ {0};        // current offset 0 ... length_-1
        index_t elements_left_ {0}; // countdown until `end()`
    };

    coprime_permutation_range() noexcept = default;

    /**
     *  @param[in] start First element of the permutation.
     *  @param[in] length Size of the domain to permute; must be > 0.
     *  @param[in] seed Thread-specific value used to derive a unique stride.
     */
    coprime_permutation_range(index_t const start, index_t const length, index_t const seed) noexcept
        : start_(start), length_(length), stride_(pick_stride(seed, length_)) {
        assert(length_ > 0 && "Length must be greater than zero, or expect division by zero");
    }

    iterator begin() const noexcept { return iterator(start_, length_, stride_, length_); }
    default_sentinel_t end() const noexcept { return {}; }
    index_t size() const noexcept { return length_; }

  private:
    static constexpr index_t gcd(index_t a, index_t b) noexcept {
        while (b) {
            index_t const t = a % b;
            a = b;
            b = t;
        }
        return a;
    }

    static index_t pick_stride(index_t seed, index_t const length) noexcept {
        // Pick an odd stride derived from @p seed that is co-prime with @p length.
        if (length <= 1) return 0;                              // degenerate case
        seed = static_cast<index_t>((seed * 2u + 1u) % length); // force odd
        while (gcd(seed, length) != 1) {                        // insure co-prime
            seed += 2u;
            if (seed >= length) seed -= length;
        }
        return seed;
    }

    index_t start_ {0};
    index_t length_ {1};
    index_t stride_ {1};
};

using coprime_permutation_range_t = coprime_permutation_range<>;

/** @brief Wraps the metadata needed for `for_slices` APIs for `broadcast_join` compatibility. */
template <typename fork_type_, typename index_type_>
class invoke_for_slices {
    fork_type_ fork_;
    indexed_split<index_type_> split_;

  public:
    invoke_for_slices(index_type_ n, index_type_ threads, fork_type_ &&fork) noexcept
        : fork_(std::forward<fork_type_>(fork)), split_(n, threads) {}

    void operator()(index_type_ const thread) const noexcept {
        indexed_range<index_type_> const range = split_[thread];
        if (range.count == 0) return; // ? No work for this thread
        fork_(prong<index_type_> {range.first, thread}, range.count);
    }
};

/** @brief Wraps the metadata needed for `for_n` APIs for `broadcast_join` compatibility. */
template <typename fork_type_, typename index_type_>
class invoke_for_n {
    fork_type_ fork_;
    indexed_split<index_type_> split_;

  public:
    invoke_for_n(index_type_ n, index_type_ threads, fork_type_ &&fork) noexcept
        : fork_(std::forward<fork_type_>(fork)), split_(n, threads) {}

    void operator()(index_type_ const thread) const noexcept {
        indexed_range<index_type_> const range = split_[thread];
        for (index_type_ i = 0; i < range.count; ++i)
            fork_(prong<index_type_> {static_cast<index_type_>(range.first + i), thread});
    }
};

/**
 *  @brief Wraps the metadata needed for `for_n_dynamic` APIs for `broadcast_join` compatibility.
 *
 *  @section Scheduling Logic & Overflow Considerations
 *
 *  If we run a default for-loop at 1 Billion times per second on a 64-bit machine, then every 585 years
 *  of computational time we will wrap around the `std::size_t` capacity for the `prong.task` index.
 *  In case we `n + thread >= std::size_t(-1)`, a simple condition won't be enough.
 *  Alternatively, we can make sure, that each thread can do at least one increment of `progress_`
 *  without worrying about the overflow. The way to achieve that is to preprocess the trailing `threads`
 *  of elements externally, before entering this loop!
 *
 *  A simpler, potentially more logical implementation would keep the `progress_` as an internal atomic.
 *  That, however, places the variable on the stack of the calling thread, which may be different from the
 *  target NUMA node.
 */
template <typename fork_type_, typename index_type_>
class invoke_for_n_dynamic {
    fork_type_ fork_;
    std::atomic<index_type_> &progress_;
    index_type_ n_;
    index_type_ threads_;

  public:
    invoke_for_n_dynamic(index_type_ n, index_type_ threads, std::atomic<index_type_> &progress,
                         fork_type_ &&fork) noexcept
        : fork_(std::forward<fork_type_>(fork)), progress_(progress), n_(n), threads_(threads) {
        progress_.store(0, std::memory_order_release);
    }

    invoke_for_n_dynamic(invoke_for_n_dynamic &&other) noexcept // ? Need to manually define the `move` due to atomics
        : fork_(std::move(other.fork_)), progress_(other.progress_), n_(other.n_), threads_(other.threads_) {
        other.n_ = 0;
        assert(other.progress_.load(std::memory_order_acquire) == 0 && "Moving an in-progress fork is not allowed");
        progress_.store(0, std::memory_order_release);
    }

    void operator()(index_type_ const thread) noexcept {

        index_type_ const n_dynamic = n_ > threads_ ? n_ - threads_ : 0;
        assert((n_dynamic + threads_) >= n_dynamic && "Overflow detected");

        // Run (up to) one static prong on the current thread
        index_type_ const one_static_prong_index = static_cast<index_type_>(n_dynamic + thread);
        prong<index_type_> prong(one_static_prong_index, thread);
        if (one_static_prong_index < n_) fork_(prong);

        // The rest can be synchronized with a trivial atomic counter
        while (true) {
            prong.task = progress_.fetch_add(1, std::memory_order_relaxed);
            bool const beyond_last_prong = prong.task >= n_dynamic;
            if (beyond_last_prong) break;
            fork_(prong);
        }
    }
};

template <typename fork_type_, typename index_type_ = std::size_t>
constexpr bool can_be_for_thread_callback() noexcept {
    using fork_t = fork_type_;
    using index_t = index_type_;
#if FU_DETECT_CPP_17_ && defined(__cpp_lib_is_invocable)
    return std::is_nothrow_invocable_r_v<void, fork_t, colocated_thread<index_t>> ||
           std::is_nothrow_invocable_r_v<void, fork_t, index_t>;
#else
    return true;
#endif
}

template <typename fork_type_, typename index_type_ = std::size_t>
constexpr bool can_be_for_task_callback() noexcept {
    using fork_t = fork_type_;
    using index_t = index_type_;
#if FU_DETECT_CPP_17_ && defined(__cpp_lib_is_invocable)
    return std::is_nothrow_invocable_r_v<void, fork_t, colocated_prong<index_t>> ||
           std::is_nothrow_invocable_r_v<void, fork_t, prong<index_t>> ||
           std::is_nothrow_invocable_r_v<void, fork_t, index_t>;
#else
    return true;
#endif
}

template <typename fork_type_, typename index_type_ = std::size_t>
constexpr bool can_be_for_slice_callback() noexcept {
    using fork_t = fork_type_;
    using index_t = index_type_;
#if FU_DETECT_CPP_17_ && defined(__cpp_lib_is_invocable)
    return std::is_nothrow_invocable_r_v<void, fork_t, colocated_prong<index_t>, index_t> ||
           std::is_nothrow_invocable_r_v<void, fork_t, prong<index_t>, index_t> ||
           std::is_nothrow_invocable_r_v<void, fork_t, index_t, index_t>;
#else
    return true;
#endif
}

#if FU_DETECT_CPP_20_ && defined(__cpp_concepts)
#define FU_DETECT_CONCEPTS_ 1
#define FU_REQUIRES_(condition) requires(condition)
#else
#define FU_DETECT_CONCEPTS_ 0
#define FU_REQUIRES_(condition)
#endif // FU_DETECT_CPP_20_

#pragma endregion - Helpers and Constants

#pragma region - Basic Pool

/**
 *  @brief Minimalistic STL-based non-resizable thread-pool for simultaneous blocking tasks.
 *
 *  This thread-pool @b can't:
 *  - dynamically @b resize: all threads must be stopped and re-initialized to grow/shrink.
 *  - @b re-enter: it can't be used recursively and will deadlock if you try to do so.
 *  - @b copy/move: the threads depend on the address of the parent structure.
 *  - handle @b exceptions: you must `try-catch` them yourself and return `void`.
 *  - @b stop early: assuming the user can do it better, knowing the task granularity.
 *  - @b overflow: as all APIs are aggressively tested with smaller index types.
 *
 *  This allows this thread-pool to be extremely lightweight and fast, @b without heap allocations
 *  and no expensive abstractions. It only uses `std::thread` and `std::atomic`, but avoids
 *  `std::function`, `std::future`, `std::promise`, `std::condition_variable`, that bring
 *  unnecessary overhead.
 *  @see https://ashvardanian.com/posts/beyond-openmp-in-cpp-rust/#four-horsemen-of-performance
 *
 *  Repeated operations are performed with a @b "weak" memory model, to leverage in-hardware
 *  support for atomic fence-less operations on Arm and IBM Power architectures. Most atomic
 *  counters use the "acquire-release" model, and some going further to "relaxed" model.
 *  @see https://en.cppreference.com/w/cpp/atomic/memory_order#Release-Acquire_ordering
 *  @see https://www.open-std.org/jtc1/sc22/wg21/docs/papers/2020/p2055r0.pdf
 *
 *  ------------------------------------------------------------------------------------------------
 *
 *  A minimal example, similar to `#pragma omp parallel` in OpenMP:
 *
 *  @code{.cpp}
 *  #include <cstdio> // `std::printf`
 *  #include <cstdlib> // `EXIT_FAILURE`, `EXIT_SUCCESS`
 *  #include <fork_union.hpp> // `basic_pool_t`
 *
 *  using fu = ashvardanian::fork_union;
 *  int main() {
 *      fu::basic_pool_t pool; // ? Alias to `fu::basic_pool<>` template
 *      if (!pool.try_spawn(std::thread::hardware_concurrency())) return EXIT_FAILURE;
 *      pool.for_threads([](std::size_t i) noexcept { std::printf("Hi from thread %zu\n", i); });
 *      return EXIT_SUCCESS;
 *  }
 *  @endcode
 *
 *  Unlike OpenMP, however, separate thread-pools can be created isolating work and resources.
 *  This is handy when when some logic has to be split between "performance" & "efficiency" cores,
 *  between different NUMA nodes, between GUI and background tasks, etc. It may look like this:
 *
 *  @code{.cpp}
 *  #include <cstdio> // `std::printf`
 *  #include <cstdlib> // `EXIT_FAILURE`, `EXIT_SUCCESS`
 *  #include <fork_union.hpp> // `basic_pool_t`
 *
 *  using fu = ashvardanian::fork_union;
 *  int main() {
 *      fu::basic_pool_t first_pool, second_pool;
 *      if (!first_pool.try_spawn(2) || !second_pool.try_spawn(2, fu::caller_exclusive_k)) return EXIT_FAILURE;
 *      auto join = second_pool.for_threads([](std::size_t i) noexcept { poll_ssd(i); });
 *      first_pool.for_threads([](std::size_t i) noexcept { poll_nic(i); });
 *      join.wait(); // ! Wait for the second pool to finish
 *      return EXIT_SUCCESS;
 *  }
 *  @endcode
 *
 *  ------------------------------------------------------------------------------------------------
 *
 *  @tparam allocator_type_ The type of the allocator to be used for the thread pool.
 *  @tparam micro_yield_type_ The type of the yield function to be used for busy-waiting.
 *  @tparam index_type_ Use `std::size_t`, but or a smaller type for debugging.
 *  @tparam alignment_ The alignment of the thread pool. Defaults to `default_alignment_k`.
 */
template <                                                  //
    typename allocator_type_ = std::allocator<std::thread>, //
    typename micro_yield_type_ = standard_yield_t,          //
    typename index_type_ = std::size_t,                     //
    std::size_t alignment_ = default_alignment_k            //
    >
class basic_pool {

  public:
    using allocator_t = allocator_type_;
    using micro_yield_t = micro_yield_type_;
    static_assert(std::is_nothrow_invocable_r<void, micro_yield_t>::value,
                  "Yield must be callable w/out arguments & return void");
    static constexpr std::size_t alignment_k = alignment_;
    static_assert(is_power_of_two(alignment_k), "Alignment must be a power of 2");

    using index_t = index_type_;
    static_assert(std::is_unsigned<index_t>::value, "Index type must be an unsigned integer");
    using epoch_index_t = index_t;      // ? A.k.a. number of previous API calls in [0, UINT_MAX)
    using thread_index_t = index_t;     // ? A.k.a. "core index" or "thread ID" in [0, threads_count)
    using colocation_index_t = index_t; // ? A.k.a. "NUMA node ID" in [0, numa_nodes_count)
    using indexed_split_t = indexed_split<index_t>;
    using prong_t = prong<index_t>;
    using colocated_thread_t = colocated_thread<index_t>;

    using punned_fork_context_t = void *;                                 // ? Pointer to the on-stack lambda
    using trampoline_t = void (*)(punned_fork_context_t, thread_index_t); // ? Wraps lambda's `operator()`

  private:
    // Thread-pool-specific variables:
    allocator_t allocator_ {};
    std::thread *workers_ {nullptr};
    thread_index_t threads_count_ {0};
    caller_exclusivity_t exclusivity_ {caller_inclusive_k}; // ? Whether the caller thread is included in the count
    std::size_t sleep_length_micros_ {0}; // ? How long to sleep in microseconds when waiting for tasks
    alignas(alignment_k) std::atomic<mood_t> mood_ {mood_t::grind_k};

    // Task-specific variables:
    punned_fork_context_t fork_state_ {nullptr}; // ? Pointer to the users lambda
    trampoline_t fork_trampoline_ {nullptr};     // ? Calls the lambda
    alignas(alignment_k) std::atomic<thread_index_t> threads_to_sync_ {0};
    alignas(alignment_k) std::atomic<epoch_index_t> epoch_ {0};

    alignas(alignment_k) std::atomic<index_t> dynamic_progress_ {0}; // ? Only used in `for_n_dynamic`

  public:
    basic_pool(basic_pool &&) = delete;
    basic_pool(basic_pool const &) = delete;
    basic_pool &operator=(basic_pool &&) = delete;
    basic_pool &operator=(basic_pool const &) = delete;

    basic_pool(allocator_t const &alloc = {}) noexcept : allocator_(alloc) {}
    ~basic_pool() noexcept { terminate(); }

    /**
     *  @brief Estimates the amount of memory managed by this pool handle and internal structures.
     *  @note This API is @b not synchronized.
     */
    std::size_t memory_usage() const noexcept { return sizeof(basic_pool) + threads_count() * sizeof(std::thread); }

    /** @brief Checks if the thread-pool's core synchronization points are lock-free. */
    bool is_lock_free() const noexcept { return mood_.is_lock_free() && threads_to_sync_.is_lock_free(); }

    /**
     *  @brief Returns the NUMA node ID this thread-pool is pinned to.
     *  @retval -1 as this thread-pool is not NUMA-aware.
     */
    constexpr numa_node_id_t numa_node_id() const noexcept { return -1; }

    /**
     *  @brief Returns the first thread index in the thread-pool.
     *  @retval 0 as this pool isn't intended for colocated/distributed topologies.
     */
    constexpr thread_index_t first_thread() const noexcept { return 0; }

    /** @brief Exposes access to the internal atomic progress counter. Use with caution. */
    std::atomic<index_t> &unsafe_dynamic_progress_ref() noexcept { return dynamic_progress_; }

#pragma region Core API

    /**
     *  @brief Returns the number of threads in the thread-pool, including the main thread.
     *  @retval 0 if the thread-pool is not initialized, 1 if only the main thread is used.
     *  @note This API is @b not synchronized.
     */
    thread_index_t threads_count() const noexcept { return threads_count_; }

    /**
     *  @brief Reports if the current calling thread will be used for broadcasts.
     *  @note This API is @b not synchronized.
     */
    caller_exclusivity_t caller_exclusivity() const noexcept { return exclusivity_; }

    /**
     *  @brief Creates a thread-pool with the given number of threads.
     *  @param[in] threads The number of threads to be used.
     *  @param[in] exclusivity Should we count the calling thread as one of the threads?
     *  @retval false if the number of threads is zero or the "workers" allocation failed.
     *  @retval true if the thread-pool was created successfully, started, and is ready to use.
     *  @note This is the de-facto @b constructor - you only call it again after `terminate`.
     */
    bool try_spawn(                   //
        thread_index_t const threads, //
        caller_exclusivity_t const exclusivity = caller_inclusive_k) noexcept {

        if (threads == 0) return false;        // ! Can't have zero threads working on something
        if (threads_count_ != 0) return false; // ! Already initialized

        bool const use_caller_thread = exclusivity == caller_inclusive_k;
        if (threads == 1 && use_caller_thread) {
            threads_count_ = 1;
            return true; // ! The current thread will always be used
        }

        // Allocate the thread pool
        thread_index_t const worker_threads = threads - use_caller_thread;
        std::thread *const workers = allocator_.allocate(worker_threads);
        if (!workers) return false; // ! Allocation failed

        // Before we start the threads, make sure we set some of the shared
        // state variables that will be used in the `_worker_loop` function.
        workers_ = workers;
        threads_count_ = threads;
        exclusivity_ = exclusivity;
        mood_.store(mood_t::grind_k, std::memory_order_release);
        auto reset_on_failure = [&]() noexcept {
            allocator_.deallocate(workers, threads);
            workers_ = nullptr;
            threads_count_ = 0;
        };

        // Initializing the thread pool can fail for all kinds of reasons,
        // that the `std::thread` documentation describes as "implementation-defined".
        // https://en.cppreference.com/w/cpp/thread/thread/thread
        for (thread_index_t i = 0; i < worker_threads; ++i) {
            try {
                thread_index_t const i_with_caller = i + use_caller_thread;
                new (&workers[i]) std::thread([this, i_with_caller] { _worker_loop(i_with_caller); });
            }
            catch (...) {
                mood_.store(mood_t::die_k, std::memory_order_release);
                for (thread_index_t j = 0; j < i; ++j) {
                    workers[j].join(); // ? Wait for the thread to exit
                    workers[j].~thread();
                }
                reset_on_failure();
                return false;
            }
        }

        return true;
    }

    /**
     *  @brief Executes a @p fork function in parallel on all threads.
     *  @param[in] fork The callback object, receiving the thread index as an argument.
     *  @return `broadcast_join` synchronization point that waits in the destructor.
     *  @note Even in the `caller_exclusive_k` mode, can be called from just one thread!
     *  @sa For advanced resource management, consider `unsafe_for_threads` and `unsafe_join`.
     */
    template <typename fork_type_>
    FU_REQUIRES_((can_be_for_thread_callback<fork_type_, index_t>()))
    broadcast_join<basic_pool, fork_type_> for_threads(fork_type_ &&fork) noexcept {
        return {*this, std::forward<fork_type_>(fork)};
    }

    /**
     *  @brief Executes a @p fork function in parallel on all threads, not waiting for the result.
     *  @param[in] fork The callback @b reference, receiving the thread index as an argument.
     *  @sa Use in conjunction with `unsafe_join`.
     */
    template <typename fork_type_>
    FU_REQUIRES_((can_be_for_thread_callback<fork_type_, index_t>()))
    void unsafe_for_threads(fork_type_ &fork) noexcept {

        thread_index_t const threads = threads_count();
        assert(threads != 0 && "Thread pool not initialized");
        caller_exclusivity_t const exclusivity = caller_exclusivity();
        bool const use_caller_thread = exclusivity == caller_inclusive_k;

        // Optional check: even in exclusive mode, only one thread can call this function.
        assert((use_caller_thread || threads_to_sync_.load(std::memory_order_acquire) == 0) &&
               "The broadcast function can't be called concurrently or recursively");

        // Configure "fork" details
        fork_state_ = std::addressof(fork);
        fork_trampoline_ = &_call_as_lambda<fork_type_>;
        threads_to_sync_.store(threads - use_caller_thread, std::memory_order_relaxed);

        // We are most likely already "grinding", but in the unlikely case we are not,
        // let's wake up from the "chilling" state with relaxed semantics. Assuming the sleeping
        // logic for the workers also checks the epoch counter, no synchronization is needed and
        // no immediate wake-up is required.
        mood_t may_be_chilling = mood_t::chill_k;
        mood_.compare_exchange_weak(          //
            may_be_chilling, mood_t::grind_k, //
            std::memory_order_relaxed, std::memory_order_relaxed);
        epoch_.fetch_add(1, std::memory_order_release); // ? Wake up sleepers
    }

    /** @brief Blocks the calling thread until the currently broadcasted task finishes. */
    void unsafe_join() noexcept {
        caller_exclusivity_t const exclusivity = caller_exclusivity();
        bool const use_caller_thread = exclusivity == caller_inclusive_k;

        // Execute on the current "main" thread
        if (use_caller_thread) fork_trampoline_(fork_state_, static_cast<thread_index_t>(0));

        // Actually wait for everyone to finish
        micro_yield_t micro_yield;
        while (threads_to_sync_.load(std::memory_order_acquire)) micro_yield();
    }

#pragma endregion Core API

#pragma region Control Flow

    /**
     *  @brief Stops all threads and deallocates the thread-pool after the last call finishes.
     *  @note Can be called from @b any thread at any time.
     *  @note Must `try_spawn` again to re-use the pool.
     *
     *  When and how @b NOT to use this function:
     *  - as a synchronization point between concurrent tasks.
     *
     *  When and how to use this function:
     *  - as a de-facto @b destructor, to stop all threads and deallocate the pool.
     *  - when you want to @b restart with a different number of threads.
     */
    void terminate() noexcept {
        if (threads_count_ == 0) return; // ? Uninitialized

        caller_exclusivity_t const exclusivity = caller_exclusivity();
        bool const use_caller_thread = exclusivity == caller_inclusive_k;
        if (threads_count_ == 1 && use_caller_thread) {
            threads_count_ = 0;
            return; // ? No worker threads to join
        }
        assert(threads_to_sync_.load(std::memory_order_seq_cst) == 0); // ! No tasks must be running

        // Notify all worker threads...
        mood_.store(mood_t::die_k, std::memory_order_release);

        // ... and wait for them to finish
        thread_index_t const worker_threads = threads_count_ - use_caller_thread;
        for (thread_index_t i = 0; i != worker_threads; ++i) {
            workers_[i].join();    // ? Wait for the thread to finish
            workers_[i].~thread(); // ? Call destructor
        }

        // Deallocate the thread pool
        allocator_.deallocate(workers_, worker_threads);

        // Prepare for future spawns
        threads_count_ = 0;
        workers_ = nullptr;
        _reset_fork();
        mood_.store(mood_t::grind_k, std::memory_order_relaxed);
        epoch_.store(0, std::memory_order_relaxed);
    }

    /**
     *  @brief Transitions "workers" to a sleeping state, waiting for a wake-up call.
     *  @param[in] wake_up_periodicity_micros How often to check for new work in microseconds.
     *  @note Can only be called @b between the tasks for a single thread. No synchronization is performed.
     *
     *  This function may be used in some batch-processing operations when we clearly understand
     *  that the next task won't be arriving for a while and power can be saved without major
     *  latency penalties.
     *
     *  It may also be used in a high-level Python or JavaScript library offloading some parallel
     *  operations to an underlying C++ engine, where latency is irrelevant.
     */
    void sleep(std::size_t wake_up_periodicity_micros) noexcept {
        assert(wake_up_periodicity_micros > 0 && "Sleep length must be positive");
        sleep_length_micros_ = wake_up_periodicity_micros;
        mood_.store(mood_t::chill_k, std::memory_order_release);
    }

    /** @brief Helper function to create a spin mutex with same yield characteristics. */
    static spin_mutex<micro_yield_t, alignment_k> make_mutex() noexcept { return {}; }

#pragma endregion Control Flow

#pragma region Indexed Task Scheduling

    /**
     *  @brief Distributes @p `n` similar duration calls between threads in slices, as opposed to individual indices.
     *  @param[in] n The total length of the range to split between threads.
     *  @param[in] fork The callback object, receiving the first @b `prong_t` and the slice length.
     */
    template <typename fork_type_ = dummy_lambda_t>
    FU_REQUIRES_((can_be_for_slice_callback<fork_type_, index_t>()))
    broadcast_join<basic_pool, invoke_for_slices<fork_type_, index_t>> //
        for_slices(index_t const n, fork_type_ &&fork) noexcept {

        return {*this, {n, threads_count(), std::forward<fork_type_>(fork)}};
    }

    /**
     *  @brief Distributes @p `n` similar duration calls between threads.
     *  @param[in] n The number of times to call the @p fork.
     *  @param[in] fork The callback object, receiving @b `prong_t` or a call index as an argument.
     *
     *  Is designed for a "balanced" workload, where all threads have roughly the same amount of work.
     *  @sa `for_n_dynamic` for a more dynamic workload.
     *  The @p fork is called @p `n` times, and each thread receives a slice of consecutive tasks.
     *  @sa `for_slices` if you prefer to receive workload slices over individual indices.
     */
    template <typename fork_type_ = dummy_lambda_t>
    FU_REQUIRES_((can_be_for_task_callback<fork_type_, index_t>()))
    broadcast_join<basic_pool, invoke_for_n<fork_type_, index_t>> //
        for_n(index_t const n, fork_type_ &&fork) noexcept {

        return {*this, {n, threads_count(), std::forward<fork_type_>(fork)}};
    }

    /**
     *  @brief Executes uneven tasks on all threads, greedying for work.
     *  @param[in] n The number of times to call the @p fork.
     *  @param[in] fork The callback object, receiving the `prong_t` or the task index as an argument.
     *  @sa `for_n` for a more "balanced" evenly-splittable workload.
     */
    template <typename fork_type_ = dummy_lambda_t>
    FU_REQUIRES_((can_be_for_task_callback<fork_type_, index_t>()))
    broadcast_join<basic_pool, invoke_for_n_dynamic<fork_type_, index_t>> //
        for_n_dynamic(index_t const n, fork_type_ &&fork) noexcept {

        return {*this, {n, threads_count(), dynamic_progress_, std::forward<fork_type_>(fork)}};
    }

#pragma endregion Indexed Task Scheduling

#pragma region Colocations Compatibility

    /**
     *  @brief Number of individual sub-pool with the same NUMA-locality and QoS.
     *  @retval 1 constant for compatibility.
     */
    constexpr index_t colocations_count() const noexcept { return 1; }

    /**
     *  @brief Returns the number of threads in one NUMA-specific local @b colocation.
     *  @return Same value as `threads_count()`, as we only support one colocation.
     */
    thread_index_t threads_count(FU_MAYBE_UNUSED_ index_t colocation_index) const noexcept {
        assert(colocation_index == 0 && "Only one colocation is supported");
        return threads_count();
    }

    /**
     *  @brief Converts a @p `global_thread_index` to a local thread index within a @b colocation.
     *  @return Same value as `global_thread_index`, as we only support one colocation.
     */
    constexpr thread_index_t thread_local_index(thread_index_t global_thread_index,
                                                FU_MAYBE_UNUSED_ index_t colocation_index) const noexcept {
        assert(colocation_index == 0 && "Only one colocation is supported");
        return global_thread_index;
    }

#pragma endregion Colocations Compatibility

  private:
    void _reset_fork() noexcept {
        fork_state_ = nullptr;
        fork_trampoline_ = nullptr;
    }

    /**
     *  @brief A trampoline function that is used to call the user-defined lambda.
     *  @param[in] punned_lambda_pointer The pointer to the user-defined lambda.
     *  @param[in] prong The index of the thread & task index packed together.
     */
    template <typename fork_type_>
    static void _call_as_lambda(punned_fork_context_t punned_lambda_pointer, thread_index_t thread_index) noexcept {
        fork_type_ &lambda_object = *static_cast<fork_type_ *>(punned_lambda_pointer);
        lambda_object(colocated_thread_t {thread_index, 0});
    }

    /**
     *  @brief The worker thread loop that is called by each of `this->workers_`.
     *  @param[in] thread_index The index of the thread that is executing this function.
     */
    void _worker_loop(thread_index_t const thread_index) noexcept {
        caller_exclusivity_t const exclusivity = caller_exclusivity();
        bool const use_caller_thread = exclusivity == caller_inclusive_k;
        if (use_caller_thread) assert(thread_index != 0 && "The zero index is for the main thread, not worker!");

        epoch_index_t last_epoch = 0;
        while (true) {
            // Wait for either: a new ticket or a stop flag
            epoch_index_t new_epoch;       // Will definitely be initialized in the loop
            mood_t mood = mood_t::grind_k; // May not be initialized in the loop
            micro_yield_t micro_yield;
            while ((new_epoch = epoch_.load(std::memory_order_acquire)) == last_epoch &&
                   (mood = mood_.load(std::memory_order_acquire)) == mood_t::grind_k)
                micro_yield();

            if (fu_unlikely_(mood == mood_t::die_k)) break;
            if (fu_unlikely_(mood == mood_t::chill_k) && (new_epoch == last_epoch)) {
                std::this_thread::sleep_for(std::chrono::microseconds(sleep_length_micros_));
                continue;
            }

            fork_trampoline_(fork_state_, thread_index);
            last_epoch = new_epoch;

            // ! The decrement must come after the task is executed
            FU_MAYBE_UNUSED_ thread_index_t const before_decrement =
                threads_to_sync_.fetch_sub(1, std::memory_order_release);
            assert(before_decrement > 0 && "We can't be here if there are no worker threads");
        }
    }
};

using basic_pool_t = basic_pool<>;

#pragma region Concepts
#if FU_DETECT_CONCEPTS_

struct broadcasted_noop_t {
    template <typename index_type_>
    void operator()(index_type_) const noexcept
        requires(std::unsigned_integral<index_type_> && std::convertible_to<index_type_, std::size_t>)
    {}
};

template <typename pool_type_>
concept is_pool = //
    std::unsigned_integral<decltype(std::declval<pool_type_ const &>().threads_count())> &&
    std::convertible_to<decltype(std::declval<pool_type_ const &>().threads_count()), std::size_t> &&
    requires(pool_type_ &p) {
        { p.for_threads(broadcasted_noop_t {}) }; // Passing the callback by value
    } &&                                          //
    requires(pool_type_ &p, broadcasted_noop_t const &noop) {
        { p.for_threads(noop) }; // Passing the callback by const reference
    } &&                         //
    requires(pool_type_ &p, broadcasted_noop_t &noop) {
        { p.for_threads(noop) }; // Passing the callback by non-const reference
    };

template <typename pool_type_>
concept is_unsafe_pool =   //
    is_pool<pool_type_> && //
    requires(pool_type_ &p, broadcasted_noop_t &noop) {
        { p.unsafe_for_threads(noop) } -> std::same_as<void>;
    } && //
    requires(pool_type_ &p) {
        { p.unsafe_join() } -> std::same_as<void>;
    };

#endif // FU_DETECT_CONCEPTS_
#pragma endregion Concepts

#pragma endregion - Basic Pool

#pragma region - Hardware Friendly Yield

#if FU_WITH_ASM_YIELDS_ // We need inline assembly support

#if FU_DETECT_ARCH_ARM64_

struct arm64_yield_t {
    inline void operator()() const noexcept { __asm__ __volatile__("yield"); }
};

#if defined(__clang__)
#pragma clang attribute push(__attribute__((target("arch=armv8-a"))), apply_to = function)
#elif defined(__GNUC__)
#pragma GCC push_options
#pragma GCC target("arch=armv8-a")
#endif

/**
 *  @brief On AArch64 uses the `WFET` instruction to "Wait For Event (Timed)".
 *
 *  Places the core into light sleep mode, waiting for an event to wake it up,
 *  or the timeout to expire.
 *
 *  @note The WFET instruction is @b manually encoded using `.inst` to avoid
 *  compiler-specific target attributes that may not be recognized on all
 *  ARM64 platforms - using @b `target("arch=armv8-a+wfxt")` breaks compilation
 *  on Apple Clang. Compiler feature detection like `__ARM_FEATURE_NEON`, but
 *  for `WFxT` is not available at the time of writing.
 *
 *  Runtime detection via `capability_arm64_wfet_k` ensures this is only used when `FEAT_WFxT` is actually available.
 */
struct arm64_wfet_t {
    inline void operator()() const noexcept {
        std::uint64_t cntfrq_el0, cntvct_el0;
        // Read the timer frequency (ticks per second)
        __asm__ __volatile__("mrs %0, CNTFRQ_EL0" : "=r"(cntfrq_el0));
        // Convert one micro-second to timer ticks
        std::uint64_t const ticks_per_us = cntfrq_el0 / 1'000'000;
        // Fetch current counter value and build the deadline
        __asm__ __volatile__("mrs %0, CNTVCT_EL0" : "=r"(cntvct_el0));
        std::uint64_t const deadline = cntvct_el0 + ticks_per_us;
        // We want to enter a timed wait as `WFET <Xt>`, but Clang 15 doesn't recognize it yet.
        //
        //      __asm__ __volatile__("wfet %x0\n\t" : : "r"(deadline) : "memory", "cc");
        //
        // So instead, we can encode the instruction manually as `D50320XX`,
        // where XX encodes the lower bits of Xt - the deadline register number.
        __asm__ __volatile__(    //
            "mov x0, %0\n"       // move the deadline to x0
            ".inst 0xD5032000\n" // wfet x0
            :
            : "r"(deadline)
            : "x0", "memory", "cc");
    }
};

#if defined(__clang__)
#pragma clang attribute pop
#elif defined(__GNUC__)
#pragma GCC pop_options
#endif

#endif // FU_DETECT_ARCH_ARM64_

#if FU_DETECT_ARCH_X86_64_

struct x86_pause_t {
    inline void operator()() const noexcept { __asm__ __volatile__("pause"); }
};

#if defined(__clang__)
#pragma clang attribute push(__attribute__((target("waitpkg"))), apply_to = function)
#elif defined(__GNUC__)
#pragma GCC push_options
#pragma GCC target("waitpkg")
#endif

/**
 *  @brief On x86 uses the `TPAUSE` instruction to yield for 1 microsecond if `WAITPKG` is supported.
 *
 *  There are several newer ways to yield on x86, but they may require different privileges:
 *  - `MONITOR` and `MWAIT` in SSE - used for power management, require RING 0 privilege.
 *  - `UMONITOR` and `UMWAIT` in `WAITPKG` - are the user-space variants.
 *  - `MWAITX` in `MONITORX` ISA on AMD - used for power management, requires RING 0 privilege.
 *  - `TPAUSE` in `WAITPKG` - time-based pause instruction, available in RING 3.
 */
struct x86_tpause_t {
    inline void operator()() const noexcept {
        constexpr std::uint64_t cycles_per_us = 3ull * 1000ull; // ? Around 3K cycles per microsecond
        constexpr std::uint32_t sleep_level = 0;                // ? The deepest "C0.2" state

        // Now we need to fetch the current time in cycles, add a delay, and sleep until that time is reached.
        // Using intrinsics from `<x86intrin.h>` it may look like:
        //
        //      std::uint64_t const deadline = __rdtsc() + cycles_per_us;
        //      _tpause(sleep_level, deadline);
        //
        // To avoid includes, using inline Assembly:
        std::uint32_t rdtsc_lo, rdtsc_hi;
        __asm__ __volatile__("rdtsc" : "=a"(rdtsc_lo), "=d"(rdtsc_hi));
        std::uint64_t const deadline = ((static_cast<std::uint64_t>(rdtsc_hi) << 32) | rdtsc_lo) + cycles_per_us;
        std::uint32_t const deadline_lo = static_cast<std::uint32_t>(deadline);
        std::uint32_t const deadline_hi = static_cast<std::uint32_t>(deadline >> 32);
        __asm__ __volatile__(               //
            "mov    %[lo], %%eax\n\t"       // deadline_lo
            "mov    %[hi], %%edx\n\t"       // deadline_hi
            ".byte  0x66, 0x0F, 0xAE, 0xF3" // TPAUSE EBX
            :
            : [lo] "r"(deadline_lo), [hi] "r"(deadline_hi), "b"(sleep_level)
            : "eax", "edx", "memory", "cc");
    }
};

#if defined(__clang__)
#pragma clang attribute pop
#elif defined(__GNUC__)
#pragma GCC pop_options
#endif

#endif // FU_DETECT_ARCH_X86_64_

#if FU_DETECT_ARCH_RISC5_

struct risc5_pause_t {
    inline void operator()() const noexcept { __asm__ __volatile__("pause"); }
};

#endif // FU_DETECT_ARCH_RISC5_

#endif

/**
 *  @brief Represents the CPU capabilities for hardware-friendly yielding.
 *  @note Combine with @b `ram_capabilities()` to get the full set of library capabilities.
 */
inline capabilities_t cpu_capabilities() noexcept {
    capabilities_t caps = capabilities_unknown_k;

#if FU_DETECT_ARCH_X86_64_

    // Check for basic PAUSE instruction support (always available on x86-64)
    caps = static_cast<capabilities_t>(caps | capability_x86_pause_k);

#if FU_WITH_ASM_YIELDS_ // We use inline assembly - unavailable in MSVC
    // CPUID to check for WAITPKG support (TPAUSE instruction)
    std::uint32_t eax, __attribute__((unused)) ebx, ecx, __attribute__((unused)) edx;

    // CPUID leaf 7, sub-leaf 0 for structured extended feature flags
    eax = 7, ecx = 0;
    __asm__ __volatile__("cpuid" : "=a"(eax), "=b"(ebx), "=c"(ecx), "=d"(edx) : "a"(eax), "c"(ecx) : "memory");

    // WAITPKG is bit 5 in ECX
    if (ecx & (1u << 5)) caps = static_cast<capabilities_t>(caps | capability_x86_tpause_k);
    fu_unused_(ebx);
    fu_unused_(edx);
#endif

#elif FU_DETECT_ARCH_ARM64_

    // Basic YIELD is always available on AArch64
    caps = static_cast<capabilities_t>(caps | capability_arm64_yield_k);

    // Use sysctl to check for WFET support on Apple platforms
#if defined(__APPLE__)
    int wfet_support = 0;
    size_t size = sizeof(wfet_support);
    if (sysctlbyname("hw.optional.arm.FEAT_WFxT", &wfet_support, &size, NULL, 0) == 0 && wfet_support)
        caps = static_cast<capabilities_t>(caps | capability_arm64_wfet_k);
#elif FU_WITH_ASM_YIELDS_ // We use inline assembly - unavailable in MSVC
    // On non-Apple ARM systems, try to read the system register
    // Note: This may fail on some systems where userspace access is restricted
    std::uint64_t id_aa64isar2_el0 = 0;
    __asm__ __volatile__("mrs %0, ID_AA64ISAR2_EL0" : "=r"(id_aa64isar2_el0) : : "memory");
    // WFET is bits [3:0], value 2 indicates WFET support
    std::uint64_t const wfet_field = id_aa64isar2_el0 & 0xF;
    if (wfet_field >= 2) caps = static_cast<capabilities_t>(caps | capability_arm64_wfet_k);
#endif

#elif FU_DETECT_ARCH_RISC5_

    // Basic PAUSE is available on RISC-V with Zihintpause extension
    // For now, we assume it's available if we're on RISC-V
    caps = static_cast<capabilities_t>(caps | capability_risc5_pause_k);

#endif

    return caps;
}

/**
 *  @brief Represents the memory-system capabilities, retrieved from the Linux Sysfs.
 *  @note Combine with @b `cpu_capabilities()` to get the full set of library capabilities.
 */
inline capabilities_t ram_capabilities() noexcept {
    capabilities_t caps = capabilities_unknown_k;

#if FU_ENABLE_NUMA
    // Check for NUMA support
    if (::numa_available() >= 0) caps = static_cast<capabilities_t>(caps | capability_numa_aware_k);

    // Check for huge pages support - simplest method is checking if the global directory exists
    {
        DIR *hugepages_dir = ::opendir("/sys/kernel/mm/hugepages");
        if (hugepages_dir) {
            caps = static_cast<capabilities_t>(caps | capability_huge_pages_k);
            ::closedir(hugepages_dir);
        }
    }

    // Check for transparent huge pages
    {
        FILE *thp_enabled = ::fopen("/sys/kernel/mm/transparent_hugepage/enabled", "r");
        if (thp_enabled) {
            char thp_status[64];
            if (::fgets(thp_status, sizeof(thp_status), thp_enabled))
                // THP is enabled if we see "[always]" or "[madvise]" in the output
                if (::strstr(thp_status, "[always]") || ::strstr(thp_status, "[madvise]"))
                    // THP is available and enabled - huge pages capability confirmed
                    caps = static_cast<capabilities_t>(caps | capability_huge_pages_transparent_k);
            ::fclose(thp_enabled);
        }
    }

#endif // FU_ENABLE_NUMA

    return caps;
}

#pragma endregion - Hardware Friendly Yield

#pragma region - NUMA Pools

enum numa_pin_granularity_t {
    numa_pin_to_core_k = 0,
    numa_pin_to_node_k,
};

struct ram_page_setting_t {
    std::size_t bytes_per_page {0};  // ? Huge page size in bytes, e.g. 4 KB, 2 MB, or 1 GB
    std::size_t available_pages {0}; // ? Number of pages available for this size, 0 if not available
    std::size_t free_pages {0};      // ? Number of pages available and unused, 0 if not available
};

/**
 *  @brief Fetches the socket ID for a given CPU core.
 *  @param[in] core_id The CPU core ID to query.
 *  @retval Socket ID (>= 0) if successful.
 *  @retval -1 if failed.
 */
FU_MAYBE_UNUSED_ static inline numa_socket_id_t get_socket_id_for_core(
    FU_MAYBE_UNUSED_ numa_core_id_t core_id) noexcept {

    int socket_id = -1;

#if defined(__linux__)
    char socket_path[256];
    int path_result = std::snprintf(      //
        socket_path, sizeof(socket_path), //
        "/sys/devices/system/cpu/cpu%d/topology/physical_package_id", core_id);
    if (path_result < 0 || static_cast<std::size_t>(path_result) >= sizeof(socket_path)) return -1; // ? Path too long

    FILE *socket_file = ::fopen(socket_path, "r");
    if (!socket_file) return -1; // ? Can't read socket info

    if (::fscanf(socket_file, "%d", &socket_id) != 1) socket_id = -1; // ? Failed to parse
    ::fclose(socket_file);
#endif

    return socket_id;
}

/**
 *  @brief Fetches the RAM page size in bytes.
 *  @retval The size of a memory page in bytes, typically 4096 on most systems.
 *  @note On Linux, this is the system page size, which may differ from Huge Pages sizes.
 */
FU_MAYBE_UNUSED_ static inline std::size_t get_ram_page_size() noexcept {
#if FU_ENABLE_NUMA
    return static_cast<std::size_t>(::numa_pagesize());
#elif defined(__unix__) || defined(__unix) || defined(unix) || defined(__APPLE__)
    return static_cast<std::size_t>(::sysconf(_SC_PAGESIZE));
#else
    return 4096;
#endif
}

/**
 *  @brief Fetches the total RAM amount available on the system in bytes.
 *  @retval Total system RAM in bytes, or 0 if detection fails.
 *  @note This function provides cross-platform detection of total physical memory.
 */
FU_MAYBE_UNUSED_ static inline std::size_t get_ram_total_volume() noexcept {
#if defined(__linux__)
    // On Linux, read from /proc/meminfo
    FILE *meminfo_file = ::fopen("/proc/meminfo", "r");
    if (!meminfo_file) return 0;

    char line[256];
    while (::fgets(line, sizeof(line), meminfo_file)) {
        if (::strncmp(line, "MemTotal:", 9) == 0) {
            std::size_t memory_kb = 0;
            if (::sscanf(line, "MemTotal: %zu kB", &memory_kb) == 1) {
                ::fclose(meminfo_file);
                return memory_kb * 1024; // Convert kB to bytes
            }
        }
    }
    ::fclose(meminfo_file);
    return 0;
#elif defined(__APPLE__)
    // On macOS, use sysctl
    int mib[2] = {CTL_HW, HW_MEMSIZE};
    std::uint64_t memory_bytes = 0;
    std::size_t size = sizeof(memory_bytes);
    if (::sysctl(mib, 2, &memory_bytes, &size, nullptr, 0) == 0) return static_cast<std::size_t>(memory_bytes);
    return 0;
#elif defined(_WIN32)
    // On Windows, use GlobalMemoryStatusEx
    MEMORYSTATUSEX mem_status;
    mem_status.dwLength = sizeof(mem_status);
    if (::GlobalMemoryStatusEx(&mem_status)) return static_cast<std::size_t>(mem_status.ullTotalPhys);
    return 0;
#elif defined(__unix__) || defined(__unix) || defined(unix)
    // On other Unix systems, try sysconf
    long pages = ::sysconf(_SC_PHYS_PAGES);
    long page_size = ::sysconf(_SC_PAGE_SIZE);
    if (pages > 0 && page_size > 0) return static_cast<std::size_t>(pages) * static_cast<std::size_t>(page_size);
    return 0;
#else
    // Fallback: return 0 if platform is not supported
    return 0;
#endif
}

/**
 *  @brief Describes the configured & supported (by OS & CPU) memory pages sizes.
 *
 *  This class avoids HugeTLBfs in favor of a direct access to the @b `/sys` filesystem.
 *  Aside from fetching the stats, it also allows us to change settings if admin privileges
 *  are granted to running process.
 *
 *  @section Huge Pages & Transparent Huge Pages
 *
 *  Virtual Address Space (VAS) is divided into pages, typically 4 KB in size.
 *  Converting a virtual address to a physical address requires a page table lookup.
 *  Think of it as a hash table... and as everyone knows, hash table lookups and updates
 *  aren't free, so most chips have a "Translation Lookaside Buffer" @b (TLB) cache
 *  as part of the "Memory Management Unit" @b (MMU) to speed up the process.
 *
 *  To keep it fast, in Big Data applications, one would like to use larger pages,
 *  to reduce the number of distinct entries in the TLB cache. Going from 4 KB to
 *  2 MB or 1 GB "Huge Pages" @b (HPs), reduces the table size by 512 or 262K times,
 *  respectively.
 *
 *  To benefit from those, some applications rely on "Transparent Huge Pages" @b (THP),
 *  which are automatically allocated by the kernel. Such implicit behaviour isn't
 *  great for performance-oriented applications, so the `linux_numa_allocator` provides
 *  a @b `fetch_max_huge_size` API.
 *
 *  @see https://docs.kernel.org/admin-guide/mm/hugetlbpage.html
 */
template <std::size_t max_page_sizes_ = 4>
class ram_page_settings {
    static constexpr std::size_t max_page_sizes_k = max_page_sizes_;
    std::array<ram_page_setting_t, max_page_sizes_k> sizes_ {0}; // ? Huge page sizes in bytes
    std::size_t count_sizes_ {0};                                // ? Number of supported huge page sizes
    std::size_t total_memory_bytes_ {0};                         // ? Total memory available on this NUMA node
  public:
    /**
     *  @brief Finds the largest Huge Pages size available for the given NUMA node.
     */
    ram_page_setting_t largest_free() const noexcept {
        if (!count_sizes_) return {};
        ram_page_setting_t largest = sizes_[0];
        for (std::size_t i = 1; i < count_sizes_; ++i)
            if (sizes_[i].free_pages > largest.free_pages) largest = sizes_[i];
        return largest;
    }

    /**
     *  @brief Fetches all available huge page sizes for the given NUMA node.
     *  @note Kernel support doesn't mean that pages of that size have a valid mount point.
     */
    bool try_harvest(FU_MAYBE_UNUSED_ numa_node_id_t node_id) noexcept {
        assert(node_id >= 0 && "NUMA node ID must be non-negative");

#if FU_ENABLE_NUMA // We need Linux for `opendir`

        std::size_t count_sizes = 0; // ? Number of sizes found

        // Build path to NUMA node's hugepages directory
        char hugepages_path[256];
        int path_result = std::snprintf(            //
            hugepages_path, sizeof(hugepages_path), //
            "/sys/devices/system/node/node%d/hugepages", node_id);
        if (path_result < 0 || static_cast<std::size_t>(path_result) >= sizeof(hugepages_path))
            return false; // ? Path too long

        DIR *hugepages_dir = ::opendir(hugepages_path);
        if (!hugepages_dir) return false; // ? Can't open NUMA node hugepages directory

        struct dirent *entry;
        while ((entry = ::readdir(hugepages_dir)) != nullptr && count_sizes < max_page_sizes_k) {
            // Look for directories named "hugepages-*kB"
            if (entry->d_type != DT_DIR) continue;
            if (::strncmp(entry->d_name, "hugepages-", 10) != 0) continue;

            // Extract size from directory name (e.g., "hugepages-2048kB" -> 2048)
            char const *size_start = entry->d_name + 10; // ? Skip "hugepages-"
            char *size_end = nullptr;
            std::size_t bytes_per_page_kb = static_cast<std::size_t>(::strtoull(size_start, &size_end, 10));

            // Verify the suffix is "kB"
            if (!size_end || std::strcmp(size_end, "kB") != 0) continue;
            if (bytes_per_page_kb == 0) continue; // ? Invalid size

            std::size_t const bytes_per_page = bytes_per_page_kb * 1024;

            // Read NUMA-node-specific huge page statistics
            char nr_hugepages_path[512];
            char free_hugepages_path[512];

            path_result = std::snprintf(                      //
                nr_hugepages_path, sizeof(nr_hugepages_path), //
                "%s/%s/nr_hugepages", hugepages_path, entry->d_name);
            if (path_result < 0 || static_cast<std::size_t>(path_result) >= sizeof(nr_hugepages_path))
                continue; // ? Path too long

            path_result = std::snprintf(                          //
                free_hugepages_path, sizeof(free_hugepages_path), //
                "%s/%s/free_hugepages", hugepages_path, entry->d_name);
            if (path_result < 0 || static_cast<std::size_t>(path_result) >= sizeof(free_hugepages_path))
                continue; // ? Path too long

            // Read allocated huge pages count
            FILE *nr_file = ::fopen(nr_hugepages_path, "r");
            if (!nr_file) continue; // ? Can't read allocation count

            std::size_t allocated_pages = 0;
            std::size_t free_pages = 0;
            if (::fscanf(nr_file, "%zu", &allocated_pages) != 1) {
                ::fclose(nr_file);
                continue; // ? Failed to parse allocated count
            }
            ::fclose(nr_file);

            // Read free huge pages count
            FILE *free_file = ::fopen(free_hugepages_path, "r");
            if (free_file) {
                if (::fscanf(free_file, "%zu", &free_pages) != 1) {
                    free_pages = 0; // ? Assume none are free if parsing fails
                }
                ::fclose(free_file);
            }

            // Add to our list with NUMA node information
            sizes_[count_sizes].bytes_per_page = bytes_per_page;
            sizes_[count_sizes].available_pages = allocated_pages;
            sizes_[count_sizes].free_pages = free_pages;
            ++count_sizes;
        }
        ::closedir(hugepages_dir);

        // Read total memory for this NUMA node from meminfo
        char meminfo_path[256];
        path_result =
            std::snprintf(meminfo_path, sizeof(meminfo_path), "/sys/devices/system/node/node%d/meminfo", node_id);
        if (path_result > 0 && static_cast<std::size_t>(path_result) < sizeof(meminfo_path)) {
            FILE *meminfo_file = ::fopen(meminfo_path, "r");
            if (meminfo_file) {
                char line[256];
                while (::fgets(line, sizeof(line), meminfo_file)) {
                    if (::strncmp(line, "Node ", 5) == 0 && ::strstr(line, " MemTotal:")) {
                        // Parse line like "Node 0 MemTotal:    32768000 kB"
                        std::size_t memory_kb = 0;
                        if (::sscanf(line, "Node %*d MemTotal: %zu kB", &memory_kb) == 1) {
                            total_memory_bytes_ = memory_kb * 1024; // Convert kB to bytes
                            break;
                        }
                    }
                }
                ::fclose(meminfo_file);
            }
        }

        count_sizes_ = count_sizes;
        return true;
#else
        fu_unused_(node_id);
        return false;
#endif
    }

    std::size_t size() const noexcept { return count_sizes_; }
    std::size_t total_memory_bytes() const noexcept { return total_memory_bytes_; }
    ram_page_setting_t const *begin() const noexcept { return sizes_.data(); }
    ram_page_setting_t const *end() const noexcept { return sizes_.data() + count_sizes_; }
    ram_page_setting_t const &operator[](std::size_t const index) const noexcept {
        assert(index < count_sizes_ && "Index is out of bounds");
        return sizes_[index];
    }

    /**
     *  @brief Attempts to reserve huge pages of a specific size on the current NUMA node.
     *  @param[in] page_size_bytes The size of huge pages to reserve (must match an available size)
     *  @param[in] num_pages Number of pages to reserve
     *  @return true if reservation was successful, false otherwise
     *  @note Requires root privileges or appropriate capabilities
     */
    bool try_change(numa_node_id_t node_id, std::size_t page_size_bytes, std::size_t num_pages) noexcept {
        assert(node_id >= 0 && "NUMA node ID must be non-negative");

        // Find the matching page size entry
        std::size_t page_index = count_sizes_;
        for (std::size_t i = 0; i < count_sizes_; ++i) {
            if (sizes_[i].bytes_per_page == page_size_bytes) {
                page_index = i;
                break;
            }
        }
        if (page_index >= count_sizes_) return false; // ? Page size not found

        // Calculate the page size in kB for the directory name
        std::size_t const page_size_kb = page_size_bytes / 1024;

        // Build path to the nr_hugepages file
        char nr_hugepages_path[512];
        int const path_result = std::snprintf(                                        //
            nr_hugepages_path, sizeof(nr_hugepages_path),                             //
            "/sys/devices/system/node/node%d/hugepages/hugepages-%zukB/nr_hugepages", //
            node_id, page_size_kb);

        if (path_result < 0 || static_cast<std::size_t>(path_result) >= sizeof(nr_hugepages_path))
            return false; // ? Path too long

        // Write the new reservation count
        FILE *nr_file = ::fopen(nr_hugepages_path, "w");
        if (!nr_file) return false; // ? Can't open for writing (likely permissions issue)

        bool const update_success = (::fprintf(nr_file, "%zu", num_pages) > 0);
        ::fclose(nr_file);
        if (!update_success) return false; // ? Failed to write the number of pages

        // Refresh our internal state if write was successful
        return try_harvest(node_id);
    }
};

using ram_page_settings_t = ram_page_settings<>;

/**
 *  @brief Describes a NUMA node, containing its ID, memory size, and core IDs.
 *  @sa Views different slices of the `numa_topology` structure.
 */
template <std::size_t max_page_sizes_ = 4>
struct numa_node {
    static constexpr std::size_t max_page_sizes_k = max_page_sizes_;

    numa_node_id_t node_id {-1};                       // ? Unique NUMA node ID, in [0, numa_max_node())
    numa_socket_id_t socket_id {-1};                   // ? Physical CPU socket ID
    std::size_t memory_size {0};                       // ? RAM volume in bytes
    numa_core_id_t const *first_core_id {nullptr};     // ? Pointer to the first core ID in the `core_ids` array
    std::size_t core_count {0};                        // ? Number of items in `core_ids` array
    ram_page_settings<max_page_sizes_k> page_sizes {}; // ? Huge page sizes available on this NUMA node
};

using numa_node_t = numa_node<>;

template <typename value_type_, typename comparator_type_ = std::less<value_type_>>
void bubble_sort(value_type_ *array, std::size_t size, comparator_type_ comp = {}) noexcept {
    assert(array != nullptr && "Array must not be null");
    for (std::size_t i = 0; i < size - 1; ++i)
        for (std::size_t j = 0; j < size - i - 1; ++j)
            if (comp(array[j + 1], array[j])) std::swap(array[j], array[j + 1]);
}

/**
 *  @brief NUMA topology descriptor: describing memory pools and core counts next to them.
 *
 *  Uses dynamic memory to store the NUMA nodes and their cores. Assuming we may soon have
 *  Intel "Sierra Forest"-like CPUs with 288 cores with up to 8 sockets per node, this structure
 *  can easily grow to 10 KB.
 */
template <std::size_t max_page_sizes_ = 4, typename allocator_type_ = std::allocator<char>>
struct numa_topology {

    using allocator_t = allocator_type_;
    using cores_allocator_t = typename std::allocator_traits<allocator_t>::template rebind_alloc<int>;
    using nodes_allocator_t = typename std::allocator_traits<allocator_t>::template rebind_alloc<numa_node_t>;
    static constexpr std::size_t max_page_sizes_k = max_page_sizes_;

  private:
    allocator_t allocator_ {};
    numa_node_t *nodes_ {nullptr};
    numa_core_id_t *node_core_ids_ {nullptr}; // ? Unsigned integers in [0, threads_count), grouped by NUMA node
    std::size_t nodes_count_ {0};             // ? Number of NUMA nodes
    std::size_t cores_count_ {0};             // ? Total number of cores in all nodes

  public:
    constexpr numa_topology() noexcept = default;
    numa_topology(numa_topology &&o) noexcept
        : allocator_(std::move(o.allocator_)), nodes_(o.nodes_), node_core_ids_(o.node_core_ids_),
          nodes_count_(o.nodes_count_), cores_count_(o.cores_count_) {
        o.nodes_ = nullptr;
        o.node_core_ids_ = nullptr;
        o.nodes_count_ = 0;
        o.cores_count_ = 0;
    }

    numa_topology &operator=(numa_topology &&other) noexcept {
        if (this != &other) {
            reset(); // ? Reset the current state
            allocator_ = std::move(other.allocator_);
            nodes_ = std::exchange(other.nodes_, nullptr);
            node_core_ids_ = std::exchange(other.node_core_ids_, nullptr);
            nodes_count_ = std::exchange(other.nodes_count_, 0);
            cores_count_ = std::exchange(other.cores_count_, 0);
        }
        return *this;
    }

    numa_topology(numa_topology const &) = delete;
    numa_topology &operator=(numa_topology const &) = delete;

    ~numa_topology() noexcept { reset(); }

    void reset() noexcept {
        cores_allocator_t cores_alloc {allocator_};
        nodes_allocator_t nodes_alloc {allocator_};

        if (node_core_ids_) cores_alloc.deallocate(node_core_ids_, cores_count_);
        if (nodes_) nodes_alloc.deallocate(nodes_, nodes_count_);

        nodes_ = nullptr;
        node_core_ids_ = nullptr;
        nodes_count_ = cores_count_ = 0;
    }

    std::size_t nodes_count() const noexcept { return nodes_count_; }
    std::size_t threads_count() const noexcept { return cores_count_; }
    numa_node_t const &node(std::size_t const node_index) const noexcept {
        assert(node_index < nodes_count_ && "Node ID is out of bounds");
        return nodes_[node_index];
    }

    /**
     *  @brief Harvests CPU-memory topology.
     *  @retval false if the kernel lacks NUMA support or the harvest failed.
     *  @retval true if the harvest was successful and the topology is ready to use.
     */
    bool try_harvest() noexcept {
#if FU_ENABLE_NUMA
        struct bitmask *numa_mask = nullptr;
        numa_node_t *nodes_ptr = nullptr;
        numa_core_id_t *core_ids_ptr = nullptr;
        numa_node_id_t max_numa_node_id = -1;

        // Allocators must be visible to the cleanup path
        nodes_allocator_t nodes_alloc {allocator_};
        cores_allocator_t cores_alloc {allocator_};

        // These counters are reused in the failure handler
        std::size_t fetched_nodes = 0, fetched_cores = 0;

        if (::numa_available() < 0) goto failed_harvest; // ! Linux kernel lacks NUMA support
        ::numa_node_to_cpu_update();                     // ? Reset the outdated stale state

        numa_mask = ::numa_allocate_cpumask();
        if (!numa_mask) goto failed_harvest; // ! Allocation failed

        // First pass - measure
        max_numa_node_id = ::numa_max_node();
        for (numa_node_id_t node_id = 0; node_id <= max_numa_node_id; ++node_id) {
            long long dummy;
            if (::numa_node_size64(node_id, &dummy) < 0) continue; // ! Offline node
            ::numa_bitmask_clearall(numa_mask);
            if (::numa_node_to_cpus(node_id, numa_mask) < 0) continue; // ! Invalid CPU map
            std::size_t const node_cores = static_cast<std::size_t>(::numa_bitmask_weight(numa_mask));
            assert(node_cores > 0 && "Node must have at least one core");
            fetched_nodes += 1;
            fetched_cores += node_cores;
        }
        if (fetched_nodes == 0) goto failed_harvest; // ! Zero nodes is not a valid state

        // Second pass - allocate
        nodes_ptr = nodes_alloc.allocate(fetched_nodes);
        core_ids_ptr = cores_alloc.allocate(fetched_cores);
        if (!nodes_ptr || !core_ids_ptr) goto failed_harvest; // ! Allocation failed

        // Populate
        for (numa_node_id_t node_id = 0, core_index = 0, node_index = 0; node_id <= max_numa_node_id; ++node_id) {
            long long memory_size;
            if (::numa_node_size64(node_id, &memory_size) < 0) continue;
            ::numa_bitmask_clearall(numa_mask);
            if (::numa_node_to_cpus(node_id, numa_mask) < 0) continue;

            numa_node_t &node = nodes_ptr[node_index];
            node.node_id = node_id;
            node.memory_size = static_cast<std::size_t>(memory_size);
            node.first_core_id = core_ids_ptr + core_index;
            node.core_count = static_cast<std::size_t>(::numa_bitmask_weight(numa_mask));
            assert(node.core_count > 0 && "Node is known to have at least one core");
            node.socket_id = get_socket_id_for_core(node.first_core_id[0]);

            // Most likely, this will fill `core_ids_ptr` with `std::iota`-like values
            for (std::size_t bit_offset = 0; bit_offset < numa_mask->size; ++bit_offset)
                if (::numa_bitmask_isbitset(numa_mask, static_cast<unsigned int>(bit_offset)))
                    core_ids_ptr[core_index++] = static_cast<numa_core_id_t>(bit_offset);

            // Fetch Huge Page sizes for this NUMA node
            node.page_sizes.try_harvest(node_id); // ! We are not raising the failure - Huge Pages are optional
            node_index++;
        }

        // Commit
        nodes_ = nodes_ptr;
        node_core_ids_ = core_ids_ptr;
        nodes_count_ = fetched_nodes;
        cores_count_ = fetched_cores;
        ::numa_free_cpumask(numa_mask); // ? Clean up

        // Let's sort all the nodes by their socket ID, then by number of cores, then by first core ID
        bubble_sort(nodes_, nodes_count_, [](numa_node_t const &a, numa_node_t const &b) noexcept {
            if (a.socket_id != b.socket_id) return a.socket_id < b.socket_id;
            if (a.core_count != b.core_count) return a.core_count > b.core_count; // ? Sort by descending core count
            return a.first_core_id[0] < b.first_core_id[0];                       // ? Sort by first core ID
        });

        return true;

    failed_harvest:
        if (nodes_ptr) nodes_alloc.deallocate(nodes_ptr, fetched_nodes);
        if (core_ids_ptr) cores_alloc.deallocate(core_ids_ptr, fetched_cores);
        if (numa_mask) ::numa_free_cpumask(numa_mask);
#endif // FU_ENABLE_NUMA
        return false;
    }

    /**
     *  @brief Copy-assigns the topology from @p other.
     *
     *  Instead of a copy-constructor we expose an explicit operation that can
     *  FAIL - returning `false` if *any* intermediate allocation fails.
     *
     *  @param other Source topology.
     *  @retval true  Success, the current instance now owns a deep copy.
     *  @retval false Allocation failed, the current instance is unchanged.
     */
    bool try_assign(numa_topology const &other) noexcept {
        if (this == &other) return true; // ? Self-assignment is a no-op

        // Prepare scratch
        nodes_allocator_t nodes_alloc {allocator_};
        cores_allocator_t cores_alloc {allocator_};

        numa_node_t *scratch_nodes = nullptr;
        numa_core_id_t *scratch_core_ids = nullptr;
        if (other.nodes_count_) {
            scratch_nodes = nodes_alloc.allocate(other.nodes_count_);
            if (!scratch_nodes) return false; // ! OOM
        }
        if (other.cores_count_) {
            scratch_core_ids = cores_alloc.allocate(other.cores_count_);
            if (!scratch_core_ids) {
                if (scratch_nodes) nodes_alloc.deallocate(scratch_nodes, other.nodes_count_);
                return false; // ! OOM
            }
        }

        // Deep copy
        if (other.cores_count_ > 0)
            std::memcpy(scratch_core_ids, other.node_core_ids_, other.cores_count_ * sizeof(numa_core_id_t));
        for (std::size_t i = 0; i < other.nodes_count_; ++i) {
            scratch_nodes[i] = other.nodes_[i];
            // Re-base `first_core_id` so it points into our own core-id block
            std::ptrdiff_t const offset = other.nodes_[i].first_core_id - other.node_core_ids_;
            scratch_nodes[i].first_core_id = scratch_core_ids + offset;
        }

        reset(); // ? Free old buffers
        nodes_ = scratch_nodes;
        node_core_ids_ = scratch_core_ids;
        nodes_count_ = other.nodes_count_;
        cores_count_ = other.cores_count_;
        return true;
    }
};

using numa_topology_t = numa_topology<>;

static constexpr std::size_t page_size_4k = 4ull * 1024ull;                       // 4 KB
static constexpr std::size_t page_size_2m_k = 2ull * 1024ull * 1024ull;           // 2 MB
static constexpr std::size_t page_size_1g_k = 1ull * 1024ull * 1024ull * 1024ull; // 1 GB

/**
 *  @brief Tries binding the given address range to a specific NUMA @p `node_id`.
 *  @retval true if binding succeeded, false otherwise.
 */
FU_MAYBE_UNUSED_ static inline bool linux_numa_bind(void *ptr, std::size_t size_bytes,
                                                    numa_node_id_t node_id) noexcept {
#if FU_ENABLE_NUMA
    // Pin the memory - that may require an extra allocation for `node_mask` on some systems
    ::nodemask_t node_mask;
    ::bitmask node_mask_as_bitset;
    node_mask_as_bitset.size = sizeof(node_mask) * 8;
    node_mask_as_bitset.maskp = &node_mask.n[0];
    ::numa_bitmask_setbit(&node_mask_as_bitset, static_cast<unsigned int>(node_id));
    int mbind_flags;
#if defined(MPOL_F_STATIC_NODES)
    mbind_flags = MPOL_F_STATIC_NODES;
#else
    mbind_flags = 1 << 15;
#endif // MPOL_F_STATIC_NODES

    long binding_status = ::mbind(ptr, size_bytes, MPOL_BIND, &node_mask.n[0], sizeof(node_mask) * 8 - 1,
                                  static_cast<unsigned int>(mbind_flags));
    if (binding_status < 0) return false; // ! Binding failed
    return true;                          // ? Binding succeeded
#else
    fu_unused_(ptr);
    fu_unused_(size_bytes);
    fu_unused_(node_id);
    return false;
#endif // FU_ENABLE_NUMA
}

/**
 *  @brief Tries allocating uninitialized memory and binding it to a specific NUMA @p `node_id`.
 *  @retval nullptr if allocation failed or the page size is unsupported.
 *  @retval pointer to the allocated memory on success.
 */
FU_MAYBE_UNUSED_ static inline void *linux_numa_allocate(std::size_t size_bytes, std::size_t page_size_bytes,
                                                         numa_node_id_t node_id) noexcept {
    assert(node_id >= 0 && "NUMA node ID must be non-negative");

#if FU_ENABLE_NUMA

    // Fast path: regular pages – let `libnuma` handle any rounding internally.
    if (page_size_bytes == static_cast<std::size_t>(::numa_pagesize())) return ::numa_alloc_onnode(size_bytes, node_id);

    // Huge/explicit page sizes must be exact multiples
    assert(size_bytes % page_size_bytes == 0 && "Size must be a multiple of page size");

    // Make sure the page size makes sense for Linux
    int mmap_flags = MAP_PRIVATE | MAP_ANONYMOUS;
    if (page_size_bytes == page_size_4k) { mmap_flags |= MAP_HUGETLB; }
    else if (page_size_bytes == page_size_2m_k) { mmap_flags |= MAP_HUGETLB | static_cast<int>(MAP_HUGE_2MB); }
    else if (page_size_bytes == page_size_1g_k) { mmap_flags |= MAP_HUGETLB | static_cast<int>(MAP_HUGE_1GB); }
    else { return nullptr; } // ! Unsupported page size

    // Under the hood, `numa_alloc_onnode` uses `mmap` and `mbind` to allocate memory
    void *result_ptr = ::mmap(nullptr, size_bytes, PROT_READ | PROT_WRITE, mmap_flags, -1, 0);
    if (result_ptr == MAP_FAILED) return nullptr; // ! Allocation failed

    if (!linux_numa_bind(result_ptr, size_bytes, node_id)) {
        ::munmap(result_ptr, size_bytes); // ? Unbind failed, clean up
        return nullptr;                   // ! Binding failed
    }
    return result_ptr;
#else
    fu_unused_(size_bytes);
    fu_unused_(page_size_bytes);
    fu_unused_(node_id);
    return nullptr;
#endif // FU_ENABLE_NUMA
}

FU_MAYBE_UNUSED_ static inline void linux_numa_free(void *ptr, std::size_t size_bytes) noexcept {
    assert(ptr != nullptr && "Pointer must not be null");
    assert(size_bytes > 0 && "Size must be greater than zero");
#if FU_ENABLE_NUMA
    numa_free(ptr, size_bytes);
#else
    fu_unused_(ptr);
    fu_unused_(size_bytes);
#endif
}

/**
 *  @brief STL-compatible allocator pinned to a NUMA node, prioritizing Huge Pages.
 *
 *  A light-weight, but high-latency BLOB allocator, tied to a specific NUMA node ID.
 *  Every allocation is a system call to `mmap` and subsequent `mbind`, aligned to at
 *  least 4 KB page size.
 *
 *  @section C++ 23 Functionality
 *
 *  Whenever possible, the newer `allocate_at_least` API should be used to reduce the
 *  number of reallocations.
 */
template <typename value_type_ = char>
struct linux_numa_allocator {
    using value_type = value_type_;
    using size_type = std::size_t;
    using propagate_on_container_move_assignment = std::true_type;

  private:
    numa_node_id_t node_id_ {-1};     // ? Unique NUMA node ID, in [0, numa_max_node())
    size_type default_page_size_ {0}; // ? RAM page size in bytes, typically 4 KB

  public:
    numa_node_id_t node_id() const noexcept { return node_id_; }
    size_type default_page_size() const noexcept { return default_page_size_; }

    constexpr linux_numa_allocator() noexcept = default;
    explicit constexpr linux_numa_allocator(numa_node_id_t id, size_type paging = get_ram_page_size()) noexcept
        : node_id_(id), default_page_size_(paging) {}

    template <typename other_type_>
    explicit constexpr linux_numa_allocator(linux_numa_allocator<other_type_> const &o) noexcept
        : node_id_(o.node_id()), default_page_size_(o.default_page_size()) {}

    /**
     *  @brief Allocates memory for at least `size` elements of `value_type`.
     *  @param[in] size The number of elements to allocate.
     *  @param[in] page_size_bytes The size of the memory page to allocate, must be a multiple of `sizeof(value_type)`.
     *  @return allocation_result with a pointer to the allocated memory and the number of elements allocated.
     *  @retval empty object if the allocation failed or the size is not a multiple of `sizeof(value_type)`.
     */
    allocation_result<value_type *, size_type> allocate_at_least(size_type size, size_type page_size_bytes) noexcept {
        size_type const size_bytes = size * sizeof(value_type);
        size_type const aligned_size_bytes = (size_bytes + page_size_bytes - 1) / page_size_bytes * page_size_bytes;

        // Check if the new size is actually perfectly divisible by the `sizeof(value_type)`
        if (aligned_size_bytes % sizeof(value_type)) return {}; // ! Not a size multiple
        auto result_ptr = allocate(aligned_size_bytes / sizeof(value_type), page_size_bytes);
        if (!result_ptr) return {}; // ! Allocation failed
        size_type const pages_count = (page_size_bytes == 0) ? 0 : (aligned_size_bytes / page_size_bytes);
        return {result_ptr, size, aligned_size_bytes, pages_count};
    }

    /**
     *  @brief Allocates a memory for `size` elements of `value_type`.
     *  @param[in] size The number of elements to allocate.
     *  @param[in] page_size_bytes The size of the memory page to allocate, must be a multiple of `sizeof(value_type)`.
     *  @return allocation_result with a pointer to the allocated memory and the number of elements allocated.
     *  @retval empty object if the allocation failed or the size is not a multiple of `sizeof(value_type)`.
     */
    value_type *allocate(size_type size, size_type page_size_bytes) noexcept {
        size_type const size_bytes = size * sizeof(value_type);
        void *result_ptr = linux_numa_allocate(size_bytes, page_size_bytes, node_id_);
        if (!result_ptr) return {}; // ! Allocation failed
        return static_cast<value_type *>(result_ptr);
    }

    /**
     *  @brief Allocates memory for at least `size` elements of `value_type`.
     *  @param[in] size The number of elements to allocate.
     *  @return allocation_result with a pointer to the allocated memory and the number of elements allocated.
     *  @retval empty object if the allocation failed or the size is not a multiple of `sizeof(value_type)`.
     */
    allocation_result<value_type *, size_type> allocate_at_least(size_type size) noexcept {
        // Go through all of the typical Linux page sizes,
        // finding the largest one that makes sense and doesn't fail.
        size_type const size_bytes = size * sizeof(value_type);

        // Try 1 GB Huge Pages, for buffers larger than 2 GB
        if (size_bytes >= (2u * page_size_1g_k))
            if (auto result = allocate_at_least(size, page_size_1g_k); result) return result;

        // Try 2 MB Huge Pages, for buffers larger than 4 MB
        if (size_bytes >= (2u * page_size_2m_k))
            if (auto result = allocate_at_least(size, page_size_2m_k); result) return result;

        return allocate_at_least(size, default_page_size_);
    }

    /**
     *  @brief Allocates memory for `size` elements of `value_type`.
     *  @param[in] size The number of elements to allocate.
     *  @return allocation_result with a pointer to the allocated memory and the number of elements allocated.
     *  @retval empty object if the allocation failed or the size is not a multiple of `sizeof(value_type)`.
     */
    value_type *allocate(size_type size) noexcept {
        // Go through all of the typical Linux page sizes,
        // finding the largest one that makes sense and doesn't fail.
        size_type const size_bytes = size * sizeof(value_type);

        // Try 1 GB Huge Pages, for buffers larger than 2 GB
        if (size_bytes >= (2u * page_size_1g_k))
            if (auto result = allocate(size, page_size_1g_k); result) return result;

        // Try 2 MB Huge Pages, for buffers larger than 4 MB
        if (size_bytes >= (2u * page_size_2m_k))
            if (auto result = allocate(size, page_size_2m_k); result) return result;

        return allocate(size, default_page_size_);
    }

    void deallocate(value_type *p, size_type n) noexcept { linux_numa_free(p, n * sizeof(value_type)); }

    template <typename other_type_>
    bool operator==(linux_numa_allocator<other_type_> const &o) const noexcept {
        return node_id_ == o.node_id_ && default_page_size_ == o.default_page_size_;
    }

    template <typename other_type_>
    bool operator!=(linux_numa_allocator<other_type_> const &o) const noexcept {
        return node_id_ != o.node_id_ || default_page_size_ != o.default_page_size_;
    }
};

using linux_numa_allocator_t = linux_numa_allocator<>;

#if FU_ENABLE_NUMA

/**
 *  @brief Used inside `linux_colocated_pool` to describe a pinned thread.
 *
 *  On Linux, we can advise the scheduler on the importance of certain execution threads.
 *  For that we need to know the thread IDs - `pid_t`, which is not the same as `pthread_t`,
 *  and not a process ID, but a thread ID... counter-intuitive, I know.
 *  @see https://man7.org/linux/man-pages/man2/gettid.2.html
 *
 *  That `pid_t` can only be retrieved from inside the thread via `gettid` system call,
 *  so we need some shared memory to make those IDs visible to other threads. Moreover,
 *  we need to safeguard the reads/writes with atomics to avoid race conditions.
 *  @see https://stackoverflow.com/a/558815
 */
struct alignas(default_alignment_k) numa_pthread_t {
    std::atomic<pthread_t> handle {};
    std::atomic<pid_t> id {};
    numa_core_id_t core_id {-1};
    qos_level_t qos_level {-1}; // TODO: Populate from VFS, if available
};

#pragma region - Linux Colocated Pool

/**
 *  @brief A Linux-only thread-pool pinned to one NUMA node and same QoS level physical cores.
 *
 *  Differs from the `basic_pool` template in the following ways:
 *  - constructor API: receives a name for the threads.
 *  - implementation & API of `try_spawn`: uses POSIX APIs to allocate, name, & pin threads.
 *  - worker loop: using Linux-specific napping mechanism to reduce power consumption.
 *  - implementation `sleep`: informing the scheduler to move the thread to IDLE state.
 *  - availability of `terminate`: which can be called mid-air to shred the pool.
 *
 *  When not to use this thread-pool?
 *  - don't use outside of Linux or in UMA (Uniform Memory Access) systems.
 *  - don't use if you just need to pin everything to a single NUMA node,
 *    for that: `numactl --cpunodebind=2 --membind=2 your_program`
 *
 *  How to best leverage this thread-pool?
 *  - use in conjunction with @b `linux_numa_allocator` to pin memory to the same NUMA node.
 *  - make sure the Linux kernel is built with @b `CONFIG_SCHED_IDLE` support.
 *  - avoid recreating the @b `numa_topology`, as it's expensive to harvest.
 */
template <typename micro_yield_type_ = standard_yield_t, std::size_t alignment_ = default_alignment_k>
struct linux_colocated_pool {

  public:
    using allocator_t = linux_numa_allocator_t;
    using micro_yield_t = micro_yield_type_;
    static_assert(std::is_nothrow_invocable_r<void, micro_yield_t>::value,
                  "Yield must be callable w/out arguments & return void");
    static constexpr std::size_t alignment_k = alignment_;
    static_assert(alignment_k > 0 && (alignment_k & (alignment_k - 1)) == 0, "Alignment must be a power of 2");

    using index_t = std::size_t;
    static_assert(std::is_unsigned<index_t>::value, "Index type must be an unsigned integer");
    using epoch_index_t = index_t;  // ? A.k.a. number of previous API calls in [0, UINT_MAX)
    using thread_index_t = index_t; // ? A.k.a. "core index" or "thread ID" in [0, threads_count)
    using colocated_thread_t = colocated_thread<thread_index_t>;
    using prong_t = colocated_prong<index_t>;

    using punned_fork_context_t = void *;                                     // ? Pointer to the on-stack lambda
    using trampoline_t = void (*)(punned_fork_context_t, colocated_thread_t); // ? Wraps lambda's `operator()`

  private:
    using allocator_traits_t = std::allocator_traits<allocator_t>;
    using numa_pthread_allocator_t = typename allocator_traits_t::template rebind_alloc<numa_pthread_t>;

    // Thread-pool-specific variables:
    allocator_t allocator_ {};

    /**
     *  Differs from STL `workers_` in base in type and size, as it may contain the `pthread_self`
     *  at the first position. If the @b `numa_pin_to_core_k` granularity is used, the `numa_pthread_t::core_id`
     *  will be set to the individual core IDs.
     */
    unique_padded_buffer<numa_pthread_t, numa_pthread_allocator_t> pthreads_ {};

    thread_index_t first_thread_ {0};                       // ? The index of the first thread to start from
    caller_exclusivity_t exclusivity_ {caller_inclusive_k}; // ? Whether the caller thread is included in the count
    std::size_t sleep_length_micros_ {0}; // ? How long to sleep in microseconds when waiting for tasks

    using char16_name_t = char[16];    // ? Fixed-size thread name buffer, for POSIX thread naming
    char16_name_t name_ {};            // ? Thread name buffer, for POSIX thread naming
    numa_node_id_t numa_node_id_ {-1}; // ? Unique NUMA node ID, in [0, numa_max_node())
    index_t colocation_index_ {0};     // ? Unique {NUMA node + QoS level} colocation ID, defined externally
    numa_pin_granularity_t pin_granularity_ {numa_pin_to_core_k};

    alignas(alignment_k) std::atomic<mood_t> mood_ {mood_t::grind_k};

    // Task-specific variables:
    punned_fork_context_t fork_state_ {nullptr}; // ? Pointer to the users lambda
    trampoline_t fork_trampoline_ {nullptr};     // ? Calls the lambda
    alignas(alignment_k) std::atomic<thread_index_t> threads_to_sync_ {0};
    alignas(alignment_k) std::atomic<epoch_index_t> epoch_ {0};

    alignas(alignment_k) std::atomic<index_t> dynamic_progress_ {0}; // ? Only used in `for_n_dynamic`

  public:
    linux_colocated_pool(linux_colocated_pool &&) = delete;
    linux_colocated_pool(linux_colocated_pool const &) = delete;
    linux_colocated_pool &operator=(linux_colocated_pool &&) = delete;
    linux_colocated_pool &operator=(linux_colocated_pool const &) = delete;

    explicit linux_colocated_pool(char const *name = "fork_union") noexcept {
        // Accept NULL or empty names by falling back to a sensible default
        char const *effective_name = (name && name[0] != '\0') ? name : "fork_union";
        std::strncpy(name_, effective_name, sizeof(name_) - 1);
        name_[sizeof(name_) - 1] = '\0';
    }

    ~linux_colocated_pool() noexcept { terminate(); }

    /**
     *  @brief Estimates the amount of memory managed by this pool handle and internal structures.
     *  @note This API is @b not synchronized.
     */
    std::size_t memory_usage() const noexcept {
        return sizeof(linux_colocated_pool) + threads_count() * sizeof(numa_pthread_t);
    }

    /** @brief Checks if the thread-pool's core synchronization points are lock-free. */
    bool is_lock_free() const noexcept { return mood_.is_lock_free() && threads_to_sync_.is_lock_free(); }

    /**
     *  @brief Returns the NUMA node ID this thread-pool is pinned to.
     *  @retval -1 if the thread-pool is not initialized or the NUMA node ID is unknown.
     *  @note This API is @b not synchronized.
     */
    numa_node_id_t numa_node_id() const noexcept { return numa_node_id_; }

    /**
     *  @brief Returns the colocation index of this thread-pool.
     *  @retval 0 if the thread-pool is not initialized or the colocation index is unknown.
     *  @note This API is @b not synchronized.
     */
    index_t colocation_index() const noexcept { return colocation_index_; }

    /**
     *  @brief Returns the first thread index in the thread-pool.
     *  @retval 0 in most cases, when the last argument to `try_spawn` is not specified.
     *  @note This API is @b not synchronized.
     */
    thread_index_t first_thread() const noexcept { return first_thread_; }

    /** @brief Exposes access to the internal atomic progress counter. Use with caution. */
    std::atomic<index_t> &unsafe_dynamic_progress_ref() noexcept { return dynamic_progress_; }

#pragma region Core API

    /**
     *  @brief Returns the number of threads in the thread-pool, including the main thread.
     *  @retval 0 if the thread-pool is not initialized, 1 if only the main thread is used.
     *  @note This API is @b not synchronized.
     */
    thread_index_t threads_count() const noexcept { return pthreads_.size(); }

    /**
     *  @brief Reports if the current calling thread will be used for broadcasts.
     *  @note This API is @b not synchronized.
     */
    caller_exclusivity_t caller_exclusivity() const noexcept { return exclusivity_; }

    /**
     *  @brief Creates a thread-pool addressing all cores on the given NUMA @p node.
     *  @param[in] node Describes the NUMA node to use, with its ID, memory size, and core IDs.
     *  @param[in] exclusivity Should we count the calling thread as one of the threads?
     *  @retval false if the number of threads is zero or if spawning has failed.
     *  @retval true if the thread-pool was created successfully, started, and is ready to use.
     *  @note This is the de-facto @b constructor - you only call it again after `terminate`.
     *  @sa Other overloads of `try_spawn` that allow to specify the number of threads.
     */
    bool try_spawn(numa_node_t const &node, caller_exclusivity_t const exclusivity = caller_inclusive_k) noexcept {
        return try_spawn(node, node.core_count, exclusivity);
    }

    /**
     *  @brief Creates a thread-pool with the given number of @p threads on the given NUMA @p node.
     *  @param[in] node Describes the NUMA node to use, with its ID, memory size, and core IDs.
     *  @param[in] threads The number of threads to be used.
     *  @param[in] exclusivity Should we count the calling thread as one of the threads?
     *  @param[in] pin_granularity How to pin the threads to the NUMA node?
     *  @param[in] first_thread The index of the first thread to start from, defaults to 0.
     *  @param[in] colocation_index A unique index for the {NUMA node + QoS level} colocation.
     *  @retval false if the number of threads is zero or if spawning has failed.
     *  @retval true if the thread-pool was created successfully, started, and is ready to use.
     *  @note This is the de-facto @b constructor - you only call it again after `terminate`.
     *
     *  @section Over- and Under-subscribing Cores and Pinning
     *
     *  We may accept @p threads different from the @p node.core_count, which allows us to:
     *  - over-subscribe the cores, i.e. use more threads than cores available on the NUMA node.
     *  - under-subscribe the cores, i.e. use fewer threads than cores available on the NUMA node.
     *
     *  If you only have one thread-pool active at any part of your application, that's meaningless.
     *  You'd be better off using exactly the number of cores available on the NUMA node and pinning
     *  them to individual cores with @b `numa_pin_to_core_k` granularity.
     */
    bool try_spawn(numa_node_t const &node, thread_index_t const threads,
                   caller_exclusivity_t const exclusivity = caller_inclusive_k,
                   numa_pin_granularity_t const pin_granularity = numa_pin_to_core_k,
                   thread_index_t const first_thread = 0, index_t const colocation_index = 0) noexcept {

        if (threads == 0) return false;          // ! Can't have zero threads working on something
        if (pthreads_.size() != 0) return false; // ! Already initialized

        // Allocate the thread pool of `numa_pthread_t` objects
        allocator_ = linux_numa_allocator_t {node.node_id};
        numa_pthread_allocator_t pthread_allocator {allocator_};
        unique_padded_buffer<numa_pthread_t, numa_pthread_allocator_t> pthreads {pthread_allocator};
        if (!pthreads.try_resize(threads)) return false; // ! Allocation failed

        // Allocate the `cpu_set_t` structure, assuming we may be on a machine
        // with a ridiculously large number of cores.
        int const max_possible_cores = ::numa_num_possible_cpus();
        cpu_set_t *cpu_set_ptr = CPU_ALLOC(max_possible_cores);

        // Before we start the threads, make sure we set some of the shared
        // state variables that will be used in the `_posix_worker_loop` function.
        pthreads_ = std::move(pthreads);
        first_thread_ = first_thread;
        colocation_index_ = colocation_index;
        exclusivity_ = exclusivity;
        numa_node_id_ = node.node_id;
        pin_granularity_ = pin_granularity;
        auto reset_on_failure = [&]() noexcept {
            pthreads_ = {};
            numa_node_id_ = -1;
            pin_granularity_ = numa_pin_to_core_k;
        };

        // Include the main thread into the list of handles
        bool const use_caller_thread = exclusivity == caller_inclusive_k;
        if (use_caller_thread) {
            pthreads_[0].handle.store(::pthread_self(), std::memory_order_release);
            pthreads_[0].id.store(::gettid(), std::memory_order_release);
        }

        // The startup sequence for the POSIX threads differs from the `basic_pool`,
        // where at start up there is a race condition to read the `pthreads_`.
        // So we mark the threads as "chilling" until the
        mood_.store(mood_t::chill_k, std::memory_order_release);

        // Initializing the thread pool can fail for all kinds of reasons, like:
        // - `EAGAIN` if we reach the `RLIMIT_NPROC` soft resource limit.
        // - `EINVAL` if an invalid attribute was specified.
        // - `EPERM` if we don't have the right permissions.
        for (thread_index_t i = use_caller_thread; i < threads; ++i) {

            pthread_t new_pthread_handle;
            int creation_result = ::pthread_create(&new_pthread_handle, nullptr, &_posix_worker_loop, this);
            pthreads_[i].handle.store(new_pthread_handle, std::memory_order_relaxed);
            pthreads_[i].id.store(-1, std::memory_order_relaxed);
            pthreads_[i].core_id = -1; // ? Not pinned yet

            if (creation_result != 0) {
                mood_.store(mood_t::die_k, std::memory_order_release);
                for (thread_index_t j = use_caller_thread; j < i; ++j) {
                    pthread_t cancel_pthread_handle = pthreads_[j].handle.load(std::memory_order_relaxed);
                    FU_MAYBE_UNUSED_ int cancel_result = ::pthread_cancel(cancel_pthread_handle);
                    assert(cancel_result == 0 && "Failed to cancel a thread");
                }
                reset_on_failure();
                CPU_FREE(cpu_set_ptr);
                return false; // ! Thread creation failed
            }
        }

        // Name all of the threads
        char16_name_t name;
        for (thread_index_t i = 0; i < pthreads_.size(); ++i) {
            fill_thread_name(                                    //
                name, name_,                                     //
                static_cast<std::size_t>(node.first_core_id[i]), //
                static_cast<std::size_t>(max_possible_cores));
            pthread_t naming_pthread_handle = pthreads_[i].handle.load(std::memory_order_relaxed);
            FU_MAYBE_UNUSED_ int naming_result = ::pthread_setname_np(naming_pthread_handle, name);
            assert(naming_result == 0 && "Failed to name a thread");
        }

        // Pin all of the threads
        std::size_t const cpu_set_size = CPU_ALLOC_SIZE(max_possible_cores);
        if (pin_granularity == numa_pin_to_core_k) {
            // Configure a mask for each thread, pinning it to a specific core
            for (thread_index_t i = 0; i < pthreads_.size(); ++i) {
                // Assign to a core in a round-robin fashion
                numa_core_id_t cpu = node.first_core_id[i % node.core_count];
                assert(cpu >= 0 && "Invalid CPU core ID");
                CPU_ZERO_S(cpu_set_size, cpu_set_ptr);
                CPU_SET_S(cpu, cpu_set_size, cpu_set_ptr);

                // Assign the mask to the thread
                pthread_t pin_pthread_handle = pthreads_[i].handle.load(std::memory_order_relaxed);
                FU_MAYBE_UNUSED_ int pin_result =
                    ::pthread_setaffinity_np(pin_pthread_handle, cpu_set_size, cpu_set_ptr);
                assert(pin_result == 0 && "Failed to pin a thread to a NUMA node");
                pthreads_[i].core_id = cpu;
            }
        }
        else {
            // Configure one mask that will be shared by all threads
            CPU_ZERO_S(cpu_set_size, cpu_set_ptr);
            for (std::size_t i = 0; i < node.core_count; ++i) {
                numa_core_id_t cpu = node.first_core_id[i];
                assert(cpu >= 0 && "Invalid CPU core ID");
                CPU_SET_S(cpu, cpu_set_size, cpu_set_ptr);
            }
            assert(static_cast<std::size_t>(CPU_COUNT_S(cpu_set_size, cpu_set_ptr)) == node.core_count &&
                   "The CPU set must match the number of cores in the NUMA node");

            // Assign the same mask to all threads
            for (thread_index_t i = 0; i < pthreads_.size(); ++i) {
                pthread_t pin_pthread_handle = pthreads_[i].handle.load(std::memory_order_relaxed);
                FU_MAYBE_UNUSED_ int pin_result =
                    ::pthread_setaffinity_np(pin_pthread_handle, cpu_set_size, cpu_set_ptr);
                assert(pin_result == 0 && "Failed to pin a thread to a NUMA node");
            }
        }

        // If all went well, we can store the thread-pool and start using it
        CPU_FREE(cpu_set_ptr); // ? Clean up the CPU set
        mood_.store(mood_t::grind_k, std::memory_order_release);
        return true;
    }

    /**
     *  @brief Executes a @p fork function in parallel on all threads.
     *  @param[in] fork The callback object, receiving the thread index as an argument.
     *  @return A `broadcast_join` synchronization point that waits in the destructor.
     *  @note Even in the `caller_exclusive_k` mode, can be called from just one thread!
     *  @sa For advanced resource management, consider `unsafe_for_threads` and `unsafe_join`.
     */
    template <typename fork_type_>
    FU_REQUIRES_((can_be_for_task_callback<fork_type_, index_t>()))
    broadcast_join<linux_colocated_pool, fork_type_> for_threads(fork_type_ &&fork) noexcept {
        return {*this, std::forward<fork_type_>(fork)};
    }

    /**
     *  @brief Executes a @p fork function in parallel on all threads, not waiting for the result.
     *  @param[in] fork The callback @b reference, receiving the thread index as an argument.
     *  @sa Use in conjunction with `unsafe_join`.
     */
    template <typename fork_type_>
    FU_REQUIRES_((can_be_for_thread_callback<fork_type_, index_t>()))
    void unsafe_for_threads(fork_type_ &fork) noexcept {

        thread_index_t const threads = threads_count();
        assert(threads != 0 && "Thread pool not initialized");
        caller_exclusivity_t const exclusivity = caller_exclusivity();
        bool const use_caller_thread = exclusivity == caller_inclusive_k;

        // Optional check: even in exclusive mode, only one thread can call this function.
        assert((use_caller_thread || threads_to_sync_.load(std::memory_order_acquire) == 0) &&
               "The broadcast function can't be called concurrently or recursively");

        // Configure "fork" details
        fork_state_ = std::addressof(fork);
        fork_trampoline_ = &_call_as_lambda<fork_type_>;
        threads_to_sync_.store(threads - use_caller_thread, std::memory_order_relaxed);

        // We are most likely already "grinding", but in the unlikely case we are not,
        // let's wake up from the "chilling" state with relaxed semantics. Assuming the sleeping
        // logic for the workers also checks the epoch counter, no synchronization is needed and
        // no immediate wake-up is required.
        mood_t may_be_chilling = mood_t::chill_k;
        bool const was_chilling = mood_.compare_exchange_weak( //
            may_be_chilling, mood_t::grind_k,                  //
            std::memory_order_relaxed, std::memory_order_relaxed);
        epoch_.fetch_add(1, std::memory_order_release); // ? Wake up sleepers

        // If the workers were indeed "chilling", we can inform the scheduler to wake them up.
        if (was_chilling) {
            for (std::size_t i = use_caller_thread; i < pthreads_.size(); ++i) {
                pid_t const pthread_id = pthreads_[i].id.load(std::memory_order_acquire);
                if (pthread_id < 0) continue; // ? Not set yet
                sched_param param {};
                ::sched_setscheduler(pthread_id, SCHED_FIFO | SCHED_RR, &param);
            }
        }
    }

    /** @brief Blocks the calling thread until the currently broadcasted task finishes. */
    void unsafe_join() noexcept {
        caller_exclusivity_t const exclusivity = caller_exclusivity();
        bool const use_caller_thread = exclusivity == caller_inclusive_k;

        // Execute on the current "main" thread
        if (use_caller_thread)
            fork_trampoline_(fork_state_, colocated_thread_t {static_cast<thread_index_t>(0), colocation_index_});

        // Actually wait for everyone to finish
        micro_yield_t micro_yield;
        while (threads_to_sync_.load(std::memory_order_acquire)) micro_yield();
    }

#pragma endregion Core API

#pragma region Control Flow

    /**
     *  @brief Stops all threads and deallocates the thread-pool after the last call finishes.
     *  @note Can be called from @b any thread at any time.
     *  @note Must `try_spawn` again to re-use the pool.
     *
     *  When and how @b NOT to use this function:
     *  - as a synchronization point between concurrent tasks.
     *
     *  When and how to use this function:
     *  - as a de-facto @b destructor, to stop all threads and deallocate the pool.
     *  - when you want to @b restart with a different number of threads.
     */
    void terminate() noexcept {
        assert(threads_to_sync_.load(std::memory_order_seq_cst) == 0); // ! No tasks must be running
        if (pthreads_.size() == 0) return;                             // ? Uninitialized

        numa_pthread_allocator_t pthread_allocator {allocator_};

        // Stop all threads and wait for them to finish
        mood_.store(mood_t::die_k, std::memory_order_release);

        caller_exclusivity_t const exclusivity = caller_exclusivity();
        bool const use_caller_thread = exclusivity == caller_inclusive_k;
        thread_index_t const threads = pthreads_.size();
        for (thread_index_t i = use_caller_thread; i != threads; ++i) {
            void *returned_value = nullptr;
            pthread_t const join_pthread_handle = pthreads_[i].handle.load(std::memory_order_relaxed);
            FU_MAYBE_UNUSED_ int const join_result = ::pthread_join(join_pthread_handle, &returned_value);
            assert(join_result == 0 && "Thread join failed");
        }

        // Deallocate the handles and IDs
        pthreads_ = {};

        // Unpin the caller thread if it was part of this pool and was pinned to the NUMA node.
        if (use_caller_thread) _reset_affinity();
        _reset_fork();

        mood_.store(mood_t::grind_k, std::memory_order_relaxed);
        epoch_.store(0, std::memory_order_relaxed);
    }

    /**
     *  @brief Transitions "workers" to a sleeping state, waiting for a wake-up call.
     *  @param[in] wake_up_periodicity_micros How often to check for new work in microseconds.
     *  @note Can only be called @b between the tasks for a single thread. No synchronization is performed.
     *
     *  This function may be used in some batch-processing operations when we clearly understand
     *  that the next task won't be arriving for a while and power can be saved without major
     *  latency penalties.
     *
     *  It may also be used in a high-level Python or JavaScript library offloading some parallel
     *  operations to an underlying C++ engine, where latency is irrelevant.
     */
    void sleep(std::size_t wake_up_periodicity_micros) noexcept {
        assert(wake_up_periodicity_micros > 0 && "Sleep length must be positive");
        sleep_length_micros_ = wake_up_periodicity_micros;
        mood_.store(mood_t::chill_k, std::memory_order_release);

        // On Linux we can update the thread's scheduling class to IDLE,
        // which will reduce the power consumption:
        caller_exclusivity_t const exclusivity = caller_exclusivity();
        bool const use_caller_thread = exclusivity == caller_inclusive_k;
        for (std::size_t i = use_caller_thread; i < pthreads_.size(); ++i) {
            pid_t const pthread_id = pthreads_[i].id.load(std::memory_order_acquire);
            if (pthread_id < 0) continue; // ? Not set yet
            sched_param param {};
            ::sched_setscheduler(pthread_id, SCHED_IDLE, &param);
        }
    }

    /** @brief Helper function to create a spin mutex with same yield characteristics. */
    static spin_mutex<micro_yield_t, alignment_k> make_mutex() noexcept { return {}; }

#pragma endregion Control Flow

#pragma region Indexed Task Scheduling

    /**
     *  @brief Distributes @p `n` similar duration calls between threads in slices, as opposed to individual indices.
     *  @param[in] n The total length of the range to split between threads.
     *  @param[in] fork The callback object, receiving the first @b `prong_t` and the slice length.
     */
    template <typename fork_type_ = dummy_lambda_t>
    FU_REQUIRES_((can_be_for_slice_callback<fork_type_, index_t>()))
    broadcast_join<linux_colocated_pool, invoke_for_slices<fork_type_, index_t>> //
        for_slices(index_t const n, fork_type_ &&fork) noexcept {

        return {*this, {n, threads_count(), std::forward<fork_type_>(fork)}};
    }

    /**
     *  @brief Same as `for_slices`, but doesn't wait for the result or guarantee fork lifetime.
     *  @param[in] n The total length of the range to split between threads.
     *  @param[in] fork The callback @b reference, receiving the first @b `prong_t` and the slice length.
     */
    template <typename fork_type_ = dummy_lambda_t>
    FU_REQUIRES_((can_be_for_slice_callback<fork_type_, index_t>()))
    void unsafe_for_slices(index_t const n, fork_type_ &fork) noexcept {

        invoke_for_slices<fork_type_ const &, index_t> invoker {n, threads_count(), fork};
        unsafe_for_threads(invoker);
    }

    /**
     *  @brief Distributes @p `n` similar duration calls between threads.
     *  @param[in] n The number of times to call the @p fork.
     *  @param[in] fork The callback object, receiving @b `prong_t` or a call index as an argument.
     *
     *  Is designed for a "balanced" workload, where all threads have roughly the same amount of work.
     *  @sa `for_n_dynamic` for a more dynamic workload.
     *  The @p fork is called @p `n` times, and each thread receives a slice of consecutive tasks.
     *  @sa `for_slices` if you prefer to receive workload slices over individual indices.
     */
    template <typename fork_type_ = dummy_lambda_t>
    FU_REQUIRES_((can_be_for_task_callback<fork_type_, index_t>()))
    broadcast_join<linux_colocated_pool, invoke_for_n<fork_type_, index_t>> //
        for_n(index_t const n, fork_type_ &&fork) noexcept {

        return {*this, {n, threads_count(), std::forward<fork_type_>(fork)}};
    }

    /**
     *  @brief Executes uneven tasks on all threads, greedying for work.
     *  @param[in] n The number of times to call the @p fork.
     *  @param[in] fork The callback object, receiving the `prong_t` or the task index as an argument.
     *  @sa `for_n` for a more "balanced" evenly-splittable workload.
     */
    template <typename fork_type_ = dummy_lambda_t>
    FU_REQUIRES_((can_be_for_task_callback<fork_type_, index_t>()))
    broadcast_join<linux_colocated_pool, invoke_for_n_dynamic<fork_type_, index_t>> //
        for_n_dynamic(index_t const n, fork_type_ &&fork) noexcept {

        return {*this, {n, threads_count(), dynamic_progress_, std::forward<fork_type_>(fork)}};
    }

#pragma endregion Indexed Task Scheduling

#pragma region Colocations Compatibility

    /**
     *  @brief Number of individual sub-pool with the same NUMA-locality and QoS.
     *  @retval 1 constant for compatibility.
     */
    constexpr index_t colocations_count() const noexcept { return 1; }

    /**
     *  @brief Returns the number of threads in one NUMA-specific local @b colocation.
     *  @retval Same value as `threads_count()`, as we only support one colocation.
     */
    thread_index_t threads_count(FU_MAYBE_UNUSED_ index_t colocation_index) const noexcept { return threads_count(); }

    /**
     *  @brief Converts a @p `global_thread_index` to a local thread index within a @b colocation.
     *  @retval Same value as @p `global_thread_index`, as we only support one colocation.
     */
    constexpr thread_index_t thread_local_index(thread_index_t global_thread_index,
                                                FU_MAYBE_UNUSED_ index_t colocation_index = 0) const noexcept {
        return global_thread_index;
    }

#pragma endregion Colocations Compatibility

  private:
    void _reset_fork() noexcept {
        fork_state_ = nullptr;
        fork_trampoline_ = nullptr;
    }

    void _reset_affinity() noexcept {
        int const max_possible_cores = ::numa_num_possible_cpus();
        if (max_possible_cores <= 0) return; // ? No cores available, nothing to reset
        cpu_set_t *cpu_set_ptr = CPU_ALLOC(static_cast<unsigned long>(max_possible_cores));
        if (!cpu_set_ptr) return;
        std::size_t const cpu_set_size = CPU_ALLOC_SIZE(static_cast<unsigned long>(max_possible_cores));
        CPU_ZERO_S(cpu_set_size, cpu_set_ptr);
        for (int cpu = 0; cpu < max_possible_cores; ++cpu) CPU_SET_S(cpu, cpu_set_size, cpu_set_ptr);
        FU_MAYBE_UNUSED_ int pin_result = ::pthread_setaffinity_np(::pthread_self(), cpu_set_size, cpu_set_ptr);
        assert(pin_result == 0 && "Failed to reset the caller thread's affinity");
        CPU_FREE(cpu_set_ptr);
        FU_MAYBE_UNUSED_ int spread_result = ::numa_run_on_node(-1); // !? Shouldn't it be `numa_all_nodes`
        assert(spread_result == 0 && "Failed to reset the caller thread's NUMA node affinity");
    }

    /**
     *  @brief A trampoline function that is used to call the user-defined lambda.
     *  @param[in] punned_lambda_pointer The pointer to the user-defined lambda.
     *  @param[in] prong The index of the thread & task index packed together.
     */
    template <typename fork_type_>
    static void _call_as_lambda(punned_fork_context_t punned_lambda_pointer,
                                colocated_thread_t colocated_thread) noexcept {
        fork_type_ &lambda_object = *static_cast<fork_type_ *>(punned_lambda_pointer);
        lambda_object(colocated_thread);
    }

    static void *_posix_worker_loop(void *arg) noexcept {
        linux_colocated_pool *pool = static_cast<linux_colocated_pool *>(arg);

        // Following section untile the main `while` loop may introduce race conditions,
        // so spin-loop for a bit until the pool is ready.
        mood_t mood;
        micro_yield_t micro_yield;
        while ((mood = pool->mood_.load(std::memory_order_acquire)) == mood_t::chill_k) micro_yield();

        // If we are ready to start grinding, export this threads metadata to make it externally
        // observable and controllable.
        thread_index_t local_thread_index = 0;
        if (mood == mood_t::grind_k) {
            // We locate the thread index by enumerating the `pthreads_` array
            auto &numa_pthreads = pool->pthreads_;
            thread_index_t const numa_pthreads_count = pool->pthreads_.size();
            pthread_t const thread_handle = ::pthread_self();
            for (local_thread_index = 0; local_thread_index < numa_pthreads_count; ++local_thread_index)
                if (::pthread_equal(numa_pthreads[local_thread_index].handle.load(std::memory_order_relaxed),
                                    thread_handle))
                    break;
            assert(local_thread_index < numa_pthreads_count && "Thread index must be in [0, threads_count)");

            // Assign the pthread ID to the shared memory
            pid_t const pthread_id = ::gettid();
            numa_pthreads[local_thread_index].id.store(pthread_id, std::memory_order_release);

            // Ensure this function isn't used by the main caller
            caller_exclusivity_t const exclusivity = pool->caller_exclusivity();
            bool const use_caller_thread = exclusivity == caller_inclusive_k;
            if (use_caller_thread)
                assert(local_thread_index != 0 && "The zero index is for the main thread, not worker!");
        }
        thread_index_t const global_thread_index = pool->first_thread_ + local_thread_index;

        // Run the infinite loop, using Linux-specific napping mechanism
        epoch_index_t last_epoch = 0;
        epoch_index_t new_epoch;
        while (true) {
            // Wait for either: a new ticket or a stop flag
            while ((new_epoch = pool->epoch_.load(std::memory_order_acquire)) == last_epoch &&
                   (mood = pool->mood_.load(std::memory_order_acquire)) == mood_t::grind_k)
                micro_yield();

            if (fu_unlikely_(mood == mood_t::die_k)) break;
            if (fu_unlikely_(mood == mood_t::chill_k) && (new_epoch == last_epoch)) {
                struct timespec ts {0, static_cast<long>(pool->sleep_length_micros_ * 1000)};
                ::clock_nanosleep(CLOCK_MONOTONIC, 0, &ts, nullptr);
                continue;
            }

            pool->fork_trampoline_(pool->fork_state_,
                                   colocated_thread_t {global_thread_index, pool->colocation_index_});
            last_epoch = new_epoch;

            // ! The decrement must come after the task is executed
            FU_MAYBE_UNUSED_ thread_index_t const before_decrement =
                pool->threads_to_sync_.fetch_sub(1, std::memory_order_release);
            assert(before_decrement > 0 && "We can't be here if there are no worker threads");
        }

        return nullptr;
    }

    static void fill_thread_name(                          //
        char16_name_t &output_name, char const *base_name, //
        std::size_t const index, std::size_t const max_possible_cores) noexcept {

        constexpr int max_visible_chars = sizeof(char16_name_t) - 1; // room left after the terminator
        int const digits = max_possible_cores < 10      ? 1
                           : max_possible_cores < 100   ? 2
                           : max_possible_cores < 1000  ? 3
                           : max_possible_cores < 10000 ? 4
<<<<<<< HEAD
                                                        : 0; // fall-through – let `snprintf` clip
=======
                                                        : 0; // fall-through - let `snprintf` clip
>>>>>>> c1939907

        if (digits == 0) {
#if defined(__GNUC__) && !defined(__clang__)
#pragma GCC diagnostic push
#pragma GCC diagnostic ignored "-Wformat-truncation"
#endif
            //  "%s:%zu" - worst-case  (base up to 11 chars) + ":" + up-to-2-digit index
            std::snprintf(&output_name[0], sizeof(char16_name_t), "%s:%zu", base_name, index + 1);
#if defined(__GNUC__) && !defined(__clang__)
#pragma GCC diagnostic pop
#endif
        }
        else {
            int const base_len = max_visible_chars - digits - 1; // -1 for ':'
            // "%.*s" - truncates base_name to base_len
            // "%0*zu" - prints zero-padded index using exactly `digits` characters
            std::snprintf(&output_name[0], sizeof(char16_name_t), "%.*s:%0*zu", base_len, base_name, digits, index + 1);
        }
    }
};

#pragma endregion - Linux Colocated Pool

#pragma region - Linux Pool

/**
 *  @brief Wraps the metadata needed for `for_slices` APIs for `broadcast_join` compatibility.
 *  @note Similar to `invoke_for_slices`, but dynamically determines the threads' colocation.
 */
template <typename pool_type_, typename fork_type_, typename index_type_>
class invoke_distributed_for_slices {

    pool_type_ &pool_;
    indexed_split<index_type_> split_;
    fork_type_ fork_;

  public:
    invoke_distributed_for_slices(pool_type_ &pool, index_type_ n, index_type_ threads, fork_type_ &&fork) noexcept
        : pool_(pool), split_(n, threads), fork_(std::forward<fork_type_>(fork)) {}

    void operator()(index_type_ const thread) const noexcept {
        indexed_range<index_type_> const range = split_[thread];
        if (range.count == 0) return; // ? No work for this thread
        index_type_ const colocation = pool_.thread_colocation(thread);
        fork_(colocated_prong<index_type_> {range.first, thread, colocation}, range.count);
    }
};

/**
 *  @brief Wraps the metadata needed for `for_n` APIs for `broadcast_join` compatibility.
 *  @note Similar to `invoke_for_n`, but dynamically determines the threads' colocation.
 */
template <typename pool_type_, typename fork_type_, typename index_type_>
class invoke_distributed_for_n {
    pool_type_ &pool_;
    indexed_split<index_type_> split_;
    fork_type_ fork_;

  public:
    invoke_distributed_for_n(pool_type_ &pool, index_type_ n, index_type_ threads, fork_type_ &&fork) noexcept
        : pool_(pool), split_(n, threads), fork_(std::forward<fork_type_>(fork)) {}

    void operator()(index_type_ const thread) const noexcept {
        indexed_range<index_type_> const range = split_[thread];
        index_type_ const colocation = pool_.thread_colocation(thread);
        for (index_type_ i = 0; i < range.count; ++i)
            fork_(colocated_prong<index_type_> {static_cast<index_type_>(range.first + i), thread, colocation});
    }
};

/**
 *  @brief Wraps the metadata needed for `for_n_dynamic` APIs for `broadcast_join` compatibility.
 *  @note Similar to `invoke_for_n_dynamic`, but dynamically determines the threads' colocation.
 *
 *  @section Scheduling Logic
 *
 *  Assuming the latency of accessing an atomic variable on a remote NUMA node is high, this "invoker"
 *  performs work-stealing in a different way. Let's say we receive N tasks and we have T threads
 *  across C colocations. Each colocation takes (N/C) tasks and splits them between (T/C) threads.
 *  Once threads in one pool saturate their local (N/C) tasks, they start looping through other
 *  colocations and stealing tasks from them, until all tasks are completed.
 *
 *  The hardest decision there is to how to chose the next "non-native" colocation to steal from.
 *  Linear probing will produce unbalanced contention. A tree-like probing will produce a more balanced
 *  outcome.
 */
template <typename pool_type_, typename fork_type_, typename index_type_>
class invoke_distributed_for_n_dynamic {

    pool_type_ &pool_;
    index_type_ n_;
    fork_type_ fork_;

  public:
    invoke_distributed_for_n_dynamic(pool_type_ &pool, index_type_ n, fork_type_ &&fork) noexcept
        : pool_(pool), n_(n), fork_(std::forward<fork_type_>(fork)) {

        // Reset the local progress to zero in each colocation
        index_type_ const colocations_count = pool_.colocations_count();
        for (index_type_ i = 0; i < colocations_count; ++i)
            pool_.unsafe_dynamic_progress_ref(i).store(0, std::memory_order_release);
    }

    void operator()(index_type_ const thread) noexcept {
        index_type_ const colocations_count = pool_.colocations_count();
        assert(colocations_count > 0 && "There must be at least one colocation");

        // In each colocations part, take one static prong per thread, if present.
        indexed_split<index_type_> split_between_colocations(n_, colocations_count);
        index_type_ const native_colocation = pool_.thread_colocation(thread);
        {
            index_type_ const threads_local = pool_.threads_count(native_colocation);
            indexed_range<index_type_> const range_local = split_between_colocations[native_colocation];
            index_type_ const n_local = range_local.count;
            index_type_ const n_local_dynamic = n_local > threads_local ? n_local - threads_local : 0;

            // Run (up to) one static prong on the current thread
            index_type_ const thread_local_index = pool_.thread_local_index(thread, native_colocation);
            index_type_ const one_static_prong_index = static_cast<index_type_>(n_local_dynamic + thread_local_index);
            colocated_prong<index_type_> prong( //
                static_cast<index_type_>(range_local.first + one_static_prong_index), thread, native_colocation);
            if (one_static_prong_index < n_local) fork_(prong);
        }

        coprime_permutation_range<index_type_> probing_strategy(0, colocations_count, thread);
        auto probe_iterator = probing_strategy.begin();

        // Next we will probe every colocation:
        index_type_ colocations_remaining = colocations_count;
        index_type_ current_colocation = native_colocation;
        while (colocations_remaining) {
            index_type_ const threads_local = pool_.threads_count(current_colocation);
            std::atomic<index_type_> &local_progress = pool_.unsafe_dynamic_progress_ref(current_colocation);
            indexed_range<index_type_> const range_local = split_between_colocations[current_colocation];
            index_type_ const n_local = range_local.count;
            index_type_ const n_local_dynamic = n_local > threads_local ? n_local - threads_local : 0;

            // Same loop as in `invoke_for_n_dynamic::operator()`
            while (true) {
                index_type_ prong_local_offset = local_progress.fetch_add(1, std::memory_order_relaxed);
                bool const beyond_last_prong = prong_local_offset >= n_local_dynamic;
                if (beyond_last_prong) break;
                colocated_prong<index_type_> prong(range_local.first + prong_local_offset, thread, current_colocation);
                fork_(prong);
            }

            // Now pick some other colocation to probe.
            colocations_remaining--;
            if (colocations_remaining) {
                do { ++probe_iterator; } while (*probe_iterator == native_colocation); // At most 2 iterations
                current_colocation = *probe_iterator;
            }
        }
    }
};

/**
 *  @brief A Linux-only pool over all distributed "thread colocations", NUMA nodes, and QoS levels.
 *
 *  Differs from the `basic_pool` template in the following ways:
 *  - constructor API: receives the NUMA nodes topology, & a name for threads.
 *  - implementation of `try_spawn`: redirects to individual `linux_colocated_pool` instances.
 *
 *  Many of the parallel ops benefit from having some minimal amount of @b "scratch-space" that
 *  can be used as an output buffer for partial results, before they can be aggregated from the
 *  calling thread. Reductions are a great example, and allocating a new buffer for each thread
 *  on each call is quite wasteful, so we always keep some around.
 *
 *  This thread-pool doesn't (yet) provide "reductions" or other reach operations, but uses a
 *  small pool of NUMA-local memory to dampen the cost of `for_n_dynamic` scheduling.
 */
template <typename micro_yield_type_ = standard_yield_t, std::size_t alignment_ = default_alignment_k>
struct linux_distributed_pool {

    using linux_colocated_pool_t = linux_colocated_pool<micro_yield_type_, alignment_>;
    using numa_topology_t = numa_topology<>;

    using allocator_t = linux_numa_allocator_t;
    using micro_yield_t = typename linux_colocated_pool_t::micro_yield_t;
    using index_t = typename linux_colocated_pool_t::index_t;
    using epoch_index_t = typename linux_colocated_pool_t::epoch_index_t;
    using thread_index_t = typename linux_colocated_pool_t::thread_index_t;
    static constexpr std::size_t alignment_k = linux_colocated_pool_t::alignment_k;
    using prong_t = colocated_prong<index_t>;

  private:
    numa_topology_t topology_ {};
    char name_[16] {}; // ? Thread name buffer, for POSIX thread naming
    thread_index_t threads_count_ {0};
    caller_exclusivity_t exclusivity_ {caller_inclusive_k}; // ? Whether the caller thread is included in the count

    struct colocation_t {
        alignas(alignment_k) linux_colocated_pool_t pool {};
    };

    using unique_colocation_buffer_t = unique_padded_buffer<colocation_t, linux_numa_allocator_t>;
    using colocations_t = unique_padded_buffer<unique_colocation_buffer_t, linux_numa_allocator_t>;
    /**
     *  @brief A heap allocated array of individual thread pools.
     *
     *  Similar to a @b `std::vector<std::unique_ptr<linux_colocated_pool_t>>`, but with each colocation placed
     *  on its own NUMA node, and with a custom allocator. All the entries are sorted/grouped by the colocation
     *  index in ascending order, and the first one always contains the current thread.
     */
    colocations_t colocations_ {};

  public:
    linux_distributed_pool(linux_distributed_pool &&) = delete;
    linux_distributed_pool(linux_distributed_pool const &) = delete;
    linux_distributed_pool &operator=(linux_distributed_pool &&) = delete;
    linux_distributed_pool &operator=(linux_distributed_pool const &) = delete;

    linux_distributed_pool(numa_topology_t topo = {}) noexcept
        : linux_distributed_pool("fork_union", std::move(topo)) {}

    explicit linux_distributed_pool(char const *name, numa_topology_t topo = {}) noexcept : topology_(std::move(topo)) {
        // Accept null or empty names by falling back to a sensible default
        char const *effective_name = (name && name[0] != '\0') ? name : "fork_union";
        std::strncpy(name_, effective_name, sizeof(name_) - 1);
        name_[sizeof(name_) - 1] = '\0';
    }

    ~linux_distributed_pool() noexcept { terminate(); }

    /**
     *  @brief Checks if the thread-pool's core synchronization points are lock-free.
     *  @note Only valid after the `try_spawn` call.
     */
    bool is_lock_free() const noexcept {
        return colocations_ && colocations_[0] && colocations_[0].only().pool.is_lock_free();
    }

    /**
     *  @brief Returns the NUMA topology used by this thread-pool.
     *  @note This API is @b not synchronized.
     */
    numa_topology_t const &topology() const noexcept { return topology_; }

    /**
     *  @brief Estimates the amount of memory managed by this pool handle and internal structures.
     *  @note This API is @b not synchronized.
     */
    std::size_t memory_usage() const noexcept {
        std::size_t total_bytes = sizeof(linux_distributed_pool);
        for (std::size_t i = 0; i < colocations_.size(); ++i) total_bytes += colocations_[i].only().pool.memory_usage();
        return total_bytes;
    }

#pragma region Core API

    /**
     *  @brief Returns the number of threads in the thread-pool, including the main thread.
     *  @retval 0 if the thread-pool is not initialized, 1 if only the main thread is used.
     *  @note This API is @b not synchronized.
     */
    thread_index_t threads_count() const noexcept { return threads_count_; }

    /**
     *  @brief Reports if the current calling thread will be used for broadcasts.
     *  @note This API is @b not synchronized.
     */
    caller_exclusivity_t caller_exclusivity() const noexcept { return exclusivity_; }

    /**
     *  @brief Creates a thread-pool addressing all cores across all NUMA nodes.
     *  @param[in] threads The number of threads to be used.
     *  @param[in] exclusivity Should we count the calling thread as one of the threads?
     *  @param[in] pin_granularity How to pin the threads to the NUMA node?
     *  @retval false if the number of threads is zero or if spawning has failed.
     *  @retval true if the thread-pool was created successfully, started, and is ready to use.
     *  @note This is the de-facto @b constructor - you only call it again after `terminate`.
     */
    bool try_spawn(                   //
        thread_index_t const threads, //
        caller_exclusivity_t const exclusivity = caller_inclusive_k,
        numa_pin_granularity_t const pin_granularity = numa_pin_to_core_k) noexcept {
        return try_spawn(topology_, threads, exclusivity, pin_granularity);
    }

    /**
     *  @brief Creates a thread-pool addressing all cores across all NUMA nodes.
     *  @param[in] topology The NUMA topology to use for the thread-pool.
     *  @param[in] exclusivity Should we count the calling thread as one of the threads?
     *  @param[in] pin_granularity How to pin the threads to the NUMA node?
     *  @retval false if the number of threads is zero or if spawning has failed.
     *  @retval true if the thread-pool was created successfully, started, and is ready to use.
     *  @note This is the de-facto @b constructor - you only call it again after `terminate`.
     */
    bool try_spawn( //
        numa_topology_t const &topology, caller_exclusivity_t const exclusivity = caller_inclusive_k,
        numa_pin_granularity_t const pin_granularity = numa_pin_to_core_k) noexcept {
        return try_spawn(topology, topology.threads_count(), exclusivity, pin_granularity);
    }

    /**
     *  @brief Creates a thread-pool addressing all cores across all NUMA nodes.
     *  @param[in] topology The NUMA topology to use for the thread-pool.
     *  @param[in] threads The number of threads to be used.
     *  @param[in] exclusivity Should we count the calling thread as one of the threads?
     *  @param[in] pin_granularity How to pin the threads to the NUMA node?
     *  @retval false if the number of threads is zero or if spawning has failed.
     *  @retval true if the thread-pool was created successfully, started, and is ready to use.
     *  @note This is the de-facto @b constructor - you only call it again after `terminate`.
     */
    bool try_spawn( //
        numa_topology_t const &topology,
        thread_index_t const threads, //
        caller_exclusivity_t const exclusivity = caller_inclusive_k,
        numa_pin_granularity_t const pin_granularity = numa_pin_to_core_k) noexcept {

        if (threads == 0) return false;        // ! Can't have zero threads working on something
        if (threads_count_ != 0) return false; // ! Already initialized

        numa_topology_t new_topology;
        if (!new_topology.try_assign(topology)) return false; // ! Copy-construction failed

        // We are going to place the control structures on the first NUMA node,
        // and pin the caller thread to it as well.
        numa_node_t const &first_node = new_topology.node(0);
        numa_node_id_t const first_node_id = first_node.node_id; // ? Typically zero
        linux_numa_allocator_t allocator {first_node_id};
        index_t const colocations_count = std::min(new_topology.nodes_count(), threads);

        colocations_t colocations(allocator);
        if (!colocations.try_resize(colocations_count)) return false; // ! Allocation failed

        // Now allocate each "local pool" on its own NUMA node
        for (index_t colocation_index = 0; colocation_index < colocations_count; ++colocation_index) {
            numa_node_t const &node = new_topology.node(colocation_index);
            numa_node_id_t const node_id = node.node_id;
            linux_numa_allocator_t node_allocator {node_id};
            unique_colocation_buffer_t colocation_padded_buffer(node_allocator);
            colocation_padded_buffer.try_resize(1);
            colocations[colocation_index] = std::move(colocation_padded_buffer);
        }

        auto reset_on_failure = [&]() noexcept {
            for (index_t colocation_index = 0; colocation_index < colocations_count; ++colocation_index) {
                if (colocations[colocation_index].size() == 0) continue; // ? No pool allocated
                colocations[colocation_index].only().pool.terminate();   // ? Stop the pool if it was started
            }
        };

        // If any one of the allocations failed, we need to clean up
        for (index_t colocation_index = 0; colocation_index < colocations_count; ++colocation_index) {
            if (colocations[colocation_index].size() == 1) continue;
            reset_on_failure();
            return false; // ! Allocation failed
        }

        // Every NUMA pool is allocated separately
        // - the first one may be "inclusive".
        // - others are always "exclusive" to the caller thread.
        indexed_split<thread_index_t> threads_per_node(threads, colocations_count);
        if (!colocations[0].only().pool.try_spawn(first_node, threads_per_node[0].count, exclusivity, pin_granularity,
                                                  0, 0)) {
            reset_on_failure();
            return false; // ! Spawning failed
        }

        for (index_t colocation_index = 1; colocation_index < colocations_count; ++colocation_index) {
            numa_node_t const &node = new_topology.node(colocation_index);
            colocation_t &colocation = colocations[colocation_index].only();
            if (!colocation.pool.try_spawn(node, threads_per_node[colocation_index].count, caller_exclusive_k,
                                           pin_granularity, threads_per_node[colocation_index].first,
                                           colocation_index)) {
                reset_on_failure();
                return false; // ! Spawning failed
            }
        }

        topology_ = std::move(new_topology);
        colocations_ = std::move(colocations);
        threads_count_ = threads;
        exclusivity_ = exclusivity;
        return true;
    }

    /**
     *  @brief Executes a @p fork function in parallel on all threads.
     *  @param[in] fork The callback object, receiving the thread index as an argument.
     *  @return A `broadcast_join` synchronization point that waits in the destructor.
     *  @note Even in the `caller_exclusive_k` mode, can be called from just one thread!
     *  @sa For advanced resource management, consider `unsafe_for_threads` and `unsafe_join`.
     */
    template <typename fork_type_>
    FU_REQUIRES_((can_be_for_thread_callback<fork_type_, index_t>()))
    broadcast_join<linux_distributed_pool, fork_type_> for_threads(fork_type_ &&fork) noexcept {
        return {*this, std::forward<fork_type_>(fork)};
    }

    /**
     *  @brief Executes a @p fork function in parallel on all threads, not waiting for the result.
     *  @param[in] fork The callback @b reference, receiving the thread index as an argument.
     *  @sa Use in conjunction with `unsafe_join`.
     */
    template <typename fork_type_>
    FU_REQUIRES_((can_be_for_thread_callback<fork_type_, index_t>()))
    void unsafe_for_threads(fork_type_ &fork) noexcept {
        assert(colocations_ && "Thread pools must be initialized before broadcasting");

        // Submit to every thread pool
        for (std::size_t i = 1; i < colocations_.size(); ++i) colocations_[i].only().pool.unsafe_for_threads(fork);
        colocations_[0].only().pool.unsafe_for_threads(fork);
    }

    /** @brief Blocks the calling thread until the currently broadcasted task finishes. */
    void unsafe_join() noexcept {
        assert(colocations_ && "Thread pools must be initialized before broadcasting");

        // Wait for everyone to finish
        for (std::size_t i = 1; i < colocations_.size(); ++i) colocations_[i].only().pool.unsafe_join();
        colocations_[0].only().pool.unsafe_join();
    }

#pragma endregion Core API

#pragma region Control Flow

    /**
     *  @brief Stops all threads and deallocates the thread-pool after the last call finishes.
     *  @note Can be called from @b any thread at any time.
     *  @note Must `try_spawn` again to re-use the pool.
     *
     *  When and how @b NOT to use this function:
     *  - as a synchronization point between concurrent tasks.
     *
     *  When and how to use this function:
     *  - as a de-facto @b destructor, to stop all threads and deallocate the pool.
     *  - when you want to @b restart with a different number of threads.
     */
    void terminate() noexcept {
        if (!colocations_) return; // ? Uninitialized
        for (std::size_t i = 0; i < colocations_.size(); ++i) colocations_[i].only().pool.terminate();

        colocations_ = {};
        threads_count_ = 0;
        exclusivity_ = caller_inclusive_k;
    }

    /**
     *  @brief Transitions "workers" to a sleeping state, waiting for a wake-up call.
     *  @param[in] wake_up_periodicity_micros How often to check for new work in microseconds.
     *  @note Can only be called @b between the tasks for a single thread. No synchronization is performed.
     *
     *  This function may be used in some batch-processing operations when we clearly understand
     *  that the next task won't be arriving for a while and power can be saved without major
     *  latency penalties.
     *
     *  It may also be used in a high-level Python or JavaScript library offloading some parallel
     *  operations to an underlying C++ engine, where latency is irrelevant.
     */
    void sleep(std::size_t wake_up_periodicity_micros) noexcept {
        assert(wake_up_periodicity_micros > 0 && "Sleep length must be positive");
        for (std::size_t i = 0; i < colocations_.size(); ++i)
            colocations_[i].only().pool.sleep(wake_up_periodicity_micros);
    }

    /** @brief Helper function to create a spin mutex with same yield characteristics. */
    static spin_mutex<micro_yield_t, alignment_k> make_mutex() noexcept { return {}; }

#pragma endregion Control Flow

#pragma region Indexed Task Scheduling

    /**
     *  @brief Distributes @p `n` similar duration calls between threads in slices, as opposed to individual indices.
     *  @param[in] n The total length of the range to split between threads.
     *  @param[in] fork The callback, receiving the first @b `prong_t` and the slice length.
     */
    template <typename fork_type_ = dummy_lambda_t>
    FU_REQUIRES_((can_be_for_slice_callback<fork_type_, index_t>()))
    broadcast_join<linux_distributed_pool,
                   invoke_distributed_for_slices<linux_distributed_pool, fork_type_, index_t>> //
        for_slices(index_t const n, fork_type_ &&fork) noexcept {

        return {*this, {*this, n, threads_count(), std::forward<fork_type_>(fork)}};
    }

    /**
     *  @brief Distributes @p `n` similar duration calls between threads.
     *  @param[in] n The number of times to call the @p fork.
     *  @param[in] fork The callback object, receiving @b `prong_t` or a call index as an argument.
     *
     *  Is designed for a "balanced" workload, where all threads have roughly the same amount of work.
     *  @sa `for_n_dynamic` for a more dynamic workload.
     *  The @p fork is called @p `n` times, and each thread receives a slice of consecutive tasks.
     *  @sa `for_slices` if you prefer to receive workload slices over individual indices.
     */
    template <typename fork_type_ = dummy_lambda_t>
    FU_REQUIRES_((can_be_for_task_callback<fork_type_, index_t>()))
    broadcast_join<linux_distributed_pool, invoke_distributed_for_n<linux_distributed_pool, fork_type_, index_t>> //
        for_n(index_t const n, fork_type_ &&fork) noexcept {

        return {*this, {*this, n, threads_count(), std::forward<fork_type_>(fork)}};
    }

    /**
     *  @brief Executes uneven tasks on all threads, greedying for work.
     *  @param[in] n The number of times to call the @p fork.
     *  @param[in] fork The callback object, receiving the `prong_t` or the task index as an argument.
     *  @sa `for_n` for a more "balanced" evenly-splittable workload.
     */
    template <typename fork_type_ = dummy_lambda_t>
    FU_REQUIRES_((can_be_for_task_callback<fork_type_, index_t>()))
    broadcast_join<linux_distributed_pool,
                   invoke_distributed_for_n_dynamic<linux_distributed_pool, fork_type_, index_t>> //
        for_n_dynamic(index_t const n, fork_type_ &&fork) noexcept {

        return {*this, {*this, n, std::forward<fork_type_>(fork)}};
    }

#pragma endregion Indexed Task Scheduling

#pragma region Colocations Compatibility

    /**
     *  @brief Number of individual sub-pool with the same NUMA-locality and QoS.
     */
    index_t colocations_count() const noexcept { return colocations_.size(); }

    /**
     *  @brief Returns the number of threads in one NUMA-specific local @b colocation.
     *  @retval 0 if the thread-pool is not initialized, 1 if only the main thread is used.
     *  @note This API is @b not synchronized and doesn't check for out-of-bounds access.
     */
    thread_index_t threads_count(index_t colocation) const noexcept {
        assert(colocations_ && "Local pools must be initialized");
        assert(colocation < colocations_.size() && "Local pool index out of bounds");
        return colocations_[colocation].only().pool.threads_count();
    }

    /**
     *  @brief Converts a @p `global_thread_index` to a local thread index within a @b colocation.
     *  @retval 0 if the thread-pool is not initialized, 1 if only the main thread is used.
     *  @note This API is @b not synchronized and doesn't check for out-of-bounds access.
     */
    thread_index_t thread_local_index(thread_index_t global_thread_index, index_t colocation) const noexcept {
        assert(colocations_ && "Local pools must be initialized");
        assert(colocation < colocations_.size() && "Local pool index out of bounds");
        return global_thread_index - colocations_[colocation].only().pool.first_thread();
    }

    index_t thread_colocation(thread_index_t global_thread_index) const noexcept {
        index_t colocation_index = 0;
        for (; colocation_index < colocations_.size(); ++colocation_index) {
            colocation_t const &colocation = colocations_[colocation_index].only();
            if (global_thread_index < colocation.pool.first_thread()) continue;
            if (global_thread_index < colocation.pool.first_thread() + colocation.pool.threads_count())
                return colocation_index;
        }
        return colocation_index; // ? Not found
    }

    std::atomic<index_t> &unsafe_dynamic_progress_ref(index_t colocation) noexcept {
        return colocations_[colocation].only().pool.unsafe_dynamic_progress_ref();
    }

#pragma endregion Colocations Compatibility
};

using linux_colocated_pool_t = linux_colocated_pool<>;
using linux_distributed_pool_t = linux_distributed_pool<>;

#if FU_DETECT_CONCEPTS_
static_assert(is_unsafe_pool<basic_pool_t> && is_unsafe_pool<linux_colocated_pool_t>,
              "These thread pools must be flexible and support unsafe operations");
static_assert(is_pool<basic_pool_t> && is_pool<linux_colocated_pool_t> && is_pool<linux_distributed_pool_t>,
              "These thread pools must be fully compatible with the high-level APIs");
#endif // FU_DETECT_CONCEPTS_

#endif // FU_ENABLE_NUMA
#pragma endregion - NUMA Pools

#pragma region - Logging

/**
 *  @brief Detects if the output stream supports ANSI color codes.
 */
struct logging_colors_t {
    bool use_colors_ = false;

    explicit logging_colors_t(bool use_colors) noexcept : use_colors_(use_colors) {}

    explicit logging_colors_t() noexcept {
#if defined(_WIN32)
        if (!::_isatty(_fileno(stdout))) return;
#endif
#if defined(__unix__) || defined(__APPLE__)
        if (!::isatty(STDOUT_FILENO)) return;
#endif
#if defined(_WIN32)
        // On Windows, assume color support is available
        use_colors_ = true;
#else
        char const *term = std::getenv("TERM");
        if (!term) return;
        use_colors_ = std::strstr(term, "color") != nullptr || std::strstr(term, "xterm") != nullptr ||
                      std::strstr(term, "screen") != nullptr || std::strcmp(term, "linux") == 0;
#endif
    }

    /* ANSI style codes */
    char const *reset() const noexcept { return use_colors_ ? "\033[0m" : ""; }
    char const *bold() const noexcept { return use_colors_ ? "\033[1m" : ""; }
    char const *dim() const noexcept { return use_colors_ ? "\033[2m" : ""; }

    /* ANSI color codes */
    char const *red() const noexcept { return use_colors_ ? "\033[31m" : ""; }
    char const *green() const noexcept { return use_colors_ ? "\033[32m" : ""; }
    char const *yellow() const noexcept { return use_colors_ ? "\033[33m" : ""; }
    char const *blue() const noexcept { return use_colors_ ? "\033[34m" : ""; }
    char const *magenta() const noexcept { return use_colors_ ? "\033[35m" : ""; }
    char const *cyan() const noexcept { return use_colors_ ? "\033[36m" : ""; }
    char const *white() const noexcept { return use_colors_ ? "\033[37m" : ""; }
    char const *gray() const noexcept { return use_colors_ ? "\033[90m" : ""; }

    /* Compound styles */
    char const *bold_red() const noexcept { return use_colors_ ? "\033[1;31m" : ""; }
    char const *bold_green() const noexcept { return use_colors_ ? "\033[1;32m" : ""; }
    char const *bold_yellow() const noexcept { return use_colors_ ? "\033[1;33m" : ""; }
    char const *bold_blue() const noexcept { return use_colors_ ? "\033[1;34m" : ""; }
    char const *bold_magenta() const noexcept { return use_colors_ ? "\033[1;35m" : ""; }
    char const *bold_cyan() const noexcept { return use_colors_ ? "\033[1;36m" : ""; }
    char const *bold_white() const noexcept { return use_colors_ ? "\033[1;37m" : ""; }
    char const *bold_gray() const noexcept { return use_colors_ ? "\033[1;90m" : ""; }
};

/**
 *  @brief Formats memory volume in @p `bytes` with appropriate units and precision, like @b "1.5 GiB".
 */
struct log_memory_volume_t {

    void operator()(std::size_t bytes, char *buffer, std::size_t buffer_size, logging_colors_t colors) const noexcept {

        char const *value_color = colors.bold_white();
        char const *unit_color = colors.dim();
        char const *reset_color = colors.reset();

        if (bytes >= (1ull << 40)) {
            double tb = static_cast<double>(bytes) / (1ull << 40);
            std::snprintf(buffer, buffer_size, "%s%.1f%s %sTiB%s", value_color, tb, unit_color, unit_color,
                          reset_color);
        }
        else if (bytes >= (1ull << 30)) {
            double gb = static_cast<double>(bytes) / (1ull << 30);
            std::snprintf(buffer, buffer_size, "%s%.1f%s %sGiB%s", value_color, gb, unit_color, unit_color,
                          reset_color);
        }
        else if (bytes >= (1ull << 20)) {
            double mb = static_cast<double>(bytes) / (1ull << 20);
            std::snprintf(buffer, buffer_size, "%s%.1f%s %sMiB%s", value_color, mb, unit_color, unit_color,
                          reset_color);
        }
        else if (bytes >= (1ull << 10)) {
            double kb = static_cast<double>(bytes) / (1ull << 10);
            std::snprintf(buffer, buffer_size, "%s%.1f%s %sKiB%s", value_color, kb, unit_color, unit_color,
                          reset_color);
        }
        else {
            std::snprintf(buffer, buffer_size, "%s%zu%s %sB%s", value_color, bytes, unit_color, unit_color,
                          reset_color);
        }
    }
};

/**
 *  @brief Formats a set of CPU core IDs in a compact and readable way, like @b "0-3,5,7,8,10-12".
 */
struct log_core_range_t {

    void operator()(                                       //
        numa_core_id_t const *core_ids, std::size_t count, //
        char *buffer, std::size_t buffer_size, logging_colors_t colors) const noexcept {

        if (count == 0) {
            std::snprintf(buffer, buffer_size, "%snone%s", colors.dim(), colors.reset());
            return;
        }

        char const *value_color = colors.bold_white();
        char const *reset_color = colors.reset();

        if (count == 1) {
            std::snprintf(buffer, buffer_size, "%s%d%s", value_color, core_ids[0], reset_color);
            return;
        }

        // Check if it's a contiguous range
        bool is_contiguous = true;
        for (std::size_t i = 1; i < count && is_contiguous; ++i)
            if (core_ids[i] != core_ids[i - 1] + 1) is_contiguous = false;

        if (is_contiguous) {
            std::snprintf(                            //
                buffer, buffer_size, "%s%d%s-%s%d%s", //
                value_color, core_ids[0], reset_color, value_color, core_ids[count - 1], reset_color);
        }
        else {
            // Show first few and last few with ellipsis if many cores
            if (count <= 8) {
                int written = std::snprintf(buffer, buffer_size, "%s%d%s", value_color, core_ids[0], reset_color);
                for (std::size_t i = 1; i < count && written < static_cast<int>(buffer_size) - 1; ++i)
                    written += std::snprintf(                                                         //
                        buffer + written, buffer_size - static_cast<std::size_t>(written), ",%s%d%s", //
                        value_color, core_ids[i], reset_color);
            }
            else {
                std::snprintf(                                                        //
                    buffer, buffer_size, "%s%d%s,%s%d%s,%s%d%s…%s%d%s,%s%d%s,%s%d%s", //
                    value_color, core_ids[0], reset_color, value_color, core_ids[1], reset_color, value_color,
                    core_ids[2], reset_color, value_color, core_ids[count - 3], reset_color, value_color,
                    core_ids[count - 2], reset_color, value_color, core_ids[count - 1], reset_color);
            }
        }
    }
};

/**
 *  @brief NUMA topology logger with compact tree design and color support.
 */
struct log_numa_topology_t {

    /**
     *  @brief Logs NUMA topology in compact tree format with colors.
     *  @param topology The NUMA topology to log
     *  @param colors Color scheme for output formatting
     *  @param output Output file stream (defaults to stdout)
     */
    template <std::size_t max_page_sizes_, typename allocator_type_>
    void operator()(numa_topology<max_page_sizes_, allocator_type_> const &topology, logging_colors_t colors,
                    std::FILE *output = stdout) const noexcept {

        // Line buffer for assembly
        char line_buffer[1024];
        logging_colors_t colorless {false};

        // Helper lambda to flush line buffer
        auto flush_line = [&]() { std::fprintf(output, "%s", line_buffer); };

        // Main header
        std::snprintf(line_buffer, sizeof(line_buffer), "%sNUMA Layout%s\n", colors.bold_cyan(), colors.reset());
        flush_line();

        if (topology.nodes_count() == 0) {
            std::snprintf(line_buffer, sizeof(line_buffer), "%sNo NUMA nodes detected%s\n", colors.dim(),
                          colors.reset());
            flush_line();
            return;
        }

        // Get the last socket ID for comparison
        int last_socket_id = topology.node(topology.nodes_count() - 1).socket_id;
        int current_socket_id = -1;

        for (std::size_t i = 0; i < topology.nodes_count(); ++i) {
            auto const node = topology.node(i);

            // Print socket header when we encounter a new socket
            if (node.socket_id != current_socket_id) {
                current_socket_id = node.socket_id;
                bool is_last_socket = current_socket_id == last_socket_id;

                std::snprintf(                                                     //
                    line_buffer, sizeof(line_buffer), "%s%s─ %sSocket%s %s%d%s\n", //
                    colors.dim(), is_last_socket ? "└" : "├",                      //
                    colors.blue(), /* "Socket" */ colors.reset(),                  //
                    colors.bold_blue(), current_socket_id, colors.reset());
                flush_line();
            }

            // Check if this is the last node in current socket
            bool is_last_node_in_socket =
                (i + 1 >= topology.nodes_count() || topology.node(i + 1).socket_id != current_socket_id);

            // Format core range and memory
            char cores_str[256], memory_str[64];
            log_core_range_t {}(node.first_core_id, node.core_count, cores_str, sizeof(cores_str), colorless);
            log_memory_volume_t {}(node.memory_size, memory_str, sizeof(memory_str), colorless);

            // Tree structure prefixes
            bool is_last_socket = current_socket_id == last_socket_id;
            char const *socket_prefix = is_last_socket ? "   " : "│  ";
            char const *node_connector = is_last_node_in_socket ? "└─ " : "├─ ";

            // Start building node line
            int pos = std::snprintf(                                                    //
                line_buffer, sizeof(line_buffer),                                       //
                "%s%s%s%sNode%s %s%d%s • %sCores:%s %s%s (%zu)%s • %sMemory:%s %s%s%s", //
                colors.dim(), socket_prefix, node_connector,                            //
                colors.cyan(), /* "Node" */ colors.reset(),                             //
                colors.bold_cyan(), node.node_id, colors.reset(),                       //
                colors.green(), /* "Cores:" */ colors.reset(),                          //
                colors.bold_green(), cores_str, node.core_count, colors.reset(),        //
                colors.yellow(), /* "Memory:" */ colors.reset(),                        //
                colors.bold_yellow(), memory_str, colors.reset());

            // Add huge pages if any exist
            auto const &page_settings = node.page_sizes;
            bool first_page = true;

            for (std::size_t j = 0; j < page_settings.size(); ++j) {
                auto const &ps = page_settings[j];
                if (ps.bytes_per_page <= 4096) continue; // Skip regular pages

                if (first_page) {
                    pos += static_cast<std::size_t>(std::snprintf(                      //
                        line_buffer + pos, sizeof(line_buffer) - pos, " • %sPages:%s ", //
                        colors.magenta(), /* "Pages:" */ colors.reset()));
                    first_page = false;
                }
                else
                    pos += static_cast<std::size_t>(std::snprintf(line_buffer + pos, sizeof(line_buffer) - pos, " "));

                char page_size_str[32], page_volume_str[32];
                std::size_t free_bytes = ps.free_pages * ps.bytes_per_page;
                log_memory_volume_t {}(ps.bytes_per_page, page_size_str, sizeof(page_size_str), colorless);
                log_memory_volume_t {}(free_bytes, page_volume_str, sizeof(page_volume_str), colorless);

                pos += static_cast<std::size_t>(std::snprintf(                   //
                    line_buffer + pos, sizeof(line_buffer) - pos, "%s%s (%s)%s", //
                    colors.bold_magenta(), page_size_str, page_volume_str, colors.reset()));
            }

            std::snprintf(line_buffer + pos, sizeof(line_buffer) - pos, "\n");
            flush_line();
        }

        // Final newline
        std::snprintf(line_buffer, sizeof(line_buffer), "\n");
        flush_line();
    }
};

/**
 *  @brief Logs CPU and memory capabilities summary with compact formatting.
 */
struct log_capabilities_t {

    void operator()(capabilities_t caps, logging_colors_t colors, std::FILE *output = stdout) const noexcept {

        // Line buffer for assembly
        char line_buffer[1024];

        // Helper lambda to flush line buffer
        auto flush_line = [&]() { std::fprintf(output, "%s", line_buffer); };

        // Main header
        std::snprintf(line_buffer, sizeof(line_buffer), "%sSystem Capabilities%s\n", colors.bold_cyan(),
                      colors.reset());
        flush_line();

        // CPU Capabilities row
        std::snprintf(line_buffer, sizeof(line_buffer), "%s├─ %sCPU:%s ", colors.dim(), colors.cyan(), colors.reset());
        std::size_t pos = std::strlen(line_buffer);

        bool first_cpu = true;
        if (caps & capability_x86_pause_k) {
            pos +=
                static_cast<std::size_t>(std::snprintf(line_buffer + pos, sizeof(line_buffer) - pos, "%s%sx86 PAUSE%s",
                                                       first_cpu ? "" : " • ", colors.bold_green(), colors.reset()));
            first_cpu = false;
        }
        if (caps & capability_x86_tpause_k) {
            pos +=
                static_cast<std::size_t>(std::snprintf(line_buffer + pos, sizeof(line_buffer) - pos, "%s%sx86 TPAUSE%s",
                                                       first_cpu ? "" : " • ", colors.bold_green(), colors.reset()));
            first_cpu = false;
        }
        if (caps & capability_arm64_yield_k) {
            pos += static_cast<std::size_t>(std::snprintf(line_buffer + pos, sizeof(line_buffer) - pos,
                                                          "%s%sARM64 YIELD%s", first_cpu ? "" : " • ",
                                                          colors.bold_green(), colors.reset()));
            first_cpu = false;
        }
        if (caps & capability_arm64_wfet_k) {
            pos +=
                static_cast<std::size_t>(std::snprintf(line_buffer + pos, sizeof(line_buffer) - pos, "%s%sARM64 WFET%s",
                                                       first_cpu ? "" : " • ", colors.bold_green(), colors.reset()));
            first_cpu = false;
        }
        if (caps & capability_risc5_pause_k) {
            pos += static_cast<std::size_t>(std::snprintf(line_buffer + pos, sizeof(line_buffer) - pos,
                                                          "%s%sRISC-V PAUSE%s", first_cpu ? "" : " • ",
                                                          colors.bold_green(), colors.reset()));
            first_cpu = false;
        }

        if (first_cpu) {
            pos += static_cast<std::size_t>(std::snprintf(line_buffer + pos, sizeof(line_buffer) - pos,
                                                          "%sNone detected%s", colors.dim(), colors.reset()));
        }

        std::snprintf(line_buffer + pos, sizeof(line_buffer) - pos, "\n");
        flush_line();

        // Memory Capabilities row
        std::snprintf(line_buffer, sizeof(line_buffer), "%s└─ %sRAM:%s ", colors.dim(), colors.cyan(), colors.reset());
        pos = std::strlen(line_buffer);

        bool first_mem = true;
        if (caps & capability_numa_aware_k) {
            pos +=
                static_cast<std::size_t>(std::snprintf(line_buffer + pos, sizeof(line_buffer) - pos, "%s%sNUMA%s",
                                                       first_mem ? "" : " • ", colors.bold_yellow(), colors.reset()));
            first_mem = false;
        }
        if (caps & capability_huge_pages_k) {
            pos +=
                static_cast<std::size_t>(std::snprintf(line_buffer + pos, sizeof(line_buffer) - pos, "%s%sHuge Pages%s",
                                                       first_mem ? "" : " • ", colors.bold_yellow(), colors.reset()));
            first_mem = false;
        }
        if (caps & capability_huge_pages_transparent_k) {
            pos += static_cast<std::size_t>(std::snprintf(line_buffer + pos, sizeof(line_buffer) - pos,
                                                          "%s%sTransparent Huge Pages%s", first_mem ? "" : " • ",
                                                          colors.bold_yellow(), colors.reset()));
            first_mem = false;
        }

        if (first_mem) {
            pos += static_cast<std::size_t>(std::snprintf(line_buffer + pos, sizeof(line_buffer) - pos,
                                                          "%sNone detected%s", colors.dim(), colors.reset()));
        }

        std::snprintf(line_buffer + pos, sizeof(line_buffer) - pos, "\n\n");
        flush_line();
    }
};
#pragma endregion - Logging

} // namespace fork_union
} // namespace ashvardanian<|MERGE_RESOLUTION|>--- conflicted
+++ resolved
@@ -3133,11 +3133,7 @@
                            : max_possible_cores < 100   ? 2
                            : max_possible_cores < 1000  ? 3
                            : max_possible_cores < 10000 ? 4
-<<<<<<< HEAD
                                                         : 0; // fall-through – let `snprintf` clip
-=======
-                                                        : 0; // fall-through - let `snprintf` clip
->>>>>>> c1939907
 
         if (digits == 0) {
 #if defined(__GNUC__) && !defined(__clang__)
